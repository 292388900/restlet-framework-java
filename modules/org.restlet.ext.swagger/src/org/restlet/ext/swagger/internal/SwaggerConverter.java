/**
 * Copyright 2005-2014 Restlet
 * 
 * The contents of this file are subject to the terms of one of the following
 * open source licenses: Apache 2.0 or LGPL 3.0 or LGPL 2.1 or CDDL 1.0 or EPL
 * 1.0 (the "Licenses"). You can select the license that you prefer but you may
 * not use this file except in compliance with one of these Licenses.
 * 
 * You can obtain a copy of the Apache 2.0 license at
 * http://www.opensource.org/licenses/apache-2.0
 * 
 * You can obtain a copy of the LGPL 3.0 license at
 * http://www.opensource.org/licenses/lgpl-3.0
 * 
 * You can obtain a copy of the LGPL 2.1 license at
 * http://www.opensource.org/licenses/lgpl-2.1
 * 
 * You can obtain a copy of the CDDL 1.0 license at
 * http://www.opensource.org/licenses/cddl1
 * 
 * You can obtain a copy of the EPL 1.0 license at
 * http://www.opensource.org/licenses/eclipse-1.0
 * 
 * See the Licenses for the specific language governing permissions and
 * limitations under the Licenses.
 * 
 * Alternatively, you can obtain a royalty free commercial license with less
 * limitations, transferable or non-transferable, directly at
 * http://restlet.com/products/restlet-framework
 * 
 * Restlet is a registered trademark of Restlet S.A.S.
 */

package org.restlet.ext.swagger.internal;

import java.io.FileNotFoundException;
import java.util.ArrayList;
import java.util.Collections;
import java.util.Comparator;
import java.util.HashMap;
import java.util.HashSet;
import java.util.Iterator;
import java.util.List;
import java.util.Map;
import java.util.Map.Entry;
import java.util.Set;
import java.util.TreeMap;
import java.util.logging.Level;
import java.util.logging.Logger;

<<<<<<< HEAD
import org.restlet.data.MediaType;
import org.restlet.data.Method;
=======
>>>>>>> 47acb4ed
import org.restlet.data.Status;
import org.restlet.ext.swagger.internal.model.Body;
import org.restlet.ext.swagger.internal.model.Contract;
import org.restlet.ext.swagger.internal.model.Definition;
import org.restlet.ext.swagger.internal.model.Operation;
import org.restlet.ext.swagger.internal.model.PathVariable;
import org.restlet.ext.swagger.internal.model.Property;
import org.restlet.ext.swagger.internal.model.QueryParameter;
import org.restlet.ext.swagger.internal.model.Representation;
import org.restlet.ext.swagger.internal.model.Resource;
import org.restlet.ext.swagger.internal.model.Response;
import org.restlet.ext.swagger.internal.model.swagger.ApiDeclaration;
import org.restlet.ext.swagger.internal.model.swagger.ApiInfo;
import org.restlet.ext.swagger.internal.model.swagger.ItemsDeclaration;
import org.restlet.ext.swagger.internal.model.swagger.ModelDeclaration;
import org.restlet.ext.swagger.internal.model.swagger.ResourceDeclaration;
import org.restlet.ext.swagger.internal.model.swagger.ResourceListing;
import org.restlet.ext.swagger.internal.model.swagger.ResourceOperationDeclaration;
import org.restlet.ext.swagger.internal.model.swagger.ResourceOperationParameterDeclaration;
import org.restlet.ext.swagger.internal.model.swagger.ResponseMessageDeclaration;
import org.restlet.ext.swagger.internal.model.swagger.TypePropertyDeclaration;

/**
 * Tool library for converting Restlet Web API Definition to and from Swagger
 * documentation.
 * 
 * @author Cyprien Quilici
 */
public abstract class SwaggerConverter {

    /** Internal logger. */
    protected static Logger LOGGER = Logger.getLogger(SwaggerConverter.class
            .getName());

    /** Supported version of Swagger. */
    private static final String SWAGGER_VERSION = "1.2";

    /**
     * Converts a Swagger documentation to a Restlet definition.
     * 
     * @param resourceListing
     *            The Swagger resource listing.
     * @param apiDeclarations
     *            The list of Swagger API declarations.
     * @return The Restlet definition.
     * @throws SwaggerConversionException
     */
    public static Definition convert(ResourceListing resourceListing,
            Map<String, ApiDeclaration> apiDeclarations)
            throws SwaggerConversionException {

        validate(resourceListing, apiDeclarations);

        boolean containsRawTypes = false;
        List<String> declaredTypes = new ArrayList<String>();
        List<String> declaredPathVariables;
        Map<String, List<String>> subtypes = new HashMap<String, List<String>>();

        try {
            Definition definition = new Definition();
            definition.setVersion(resourceListing.getApiVersion());
            definition.setContact(resourceListing.getInfo().getContact());
            definition.setLicense(resourceListing.getInfo().getLicenseUrl());
            Contract contract = new Contract();
            contract.setName(resourceListing.getInfo().getTitle());
            LOGGER.log(Level.FINE, "Contract " + contract.getName() + " added.");
            contract.setDescription(resourceListing.getInfo().getDescription());
            definition.setContract(contract);

            // Resource listing
            Resource resource;
            for (Entry<String, ApiDeclaration> entry : apiDeclarations
                    .entrySet()) {
                ApiDeclaration swagApiDeclaration = entry.getValue();
                List<String> apiProduces = swagApiDeclaration.getProduces();
                List<String> apiConsumes = swagApiDeclaration.getConsumes();
                if (apiProduces == null) {
                    apiProduces = new ArrayList<String>();
                }
                if (apiConsumes == null) {
                    apiConsumes = new ArrayList<String>();
                }

                for (ResourceDeclaration api : swagApiDeclaration.getApis()) {
                    declaredPathVariables = new ArrayList<String>();
                    resource = new Resource();
                    resource.setResourcePath(api.getPath());

                    // Operations listing
                    Operation operation;
                    for (ResourceOperationDeclaration swagOperation : api
                            .getOperations()) {
                        String methodName = swagOperation.getMethod();
                        // TODO why do we prevent describing these methods?
                        // Let's describe the API as it is.
                        if (Method.OPTIONS.getName().equals(methodName)
                                || Method.PATCH.getName().equals(methodName)) {
                            LOGGER.log(Level.FINE, "Method " + methodName
                                    + " ignored.");
                            continue;
                        }
                        operation = new Operation();
                        operation.setMethod(swagOperation.getMethod());
                        operation.setName(swagOperation.getNickname());
                        operation.setDescription(swagOperation.getSummary());

                        // Set variants
                        Representation representation;
                        for (String produced : apiProduces.isEmpty() ? swagOperation
                                .getProduces() : apiProduces) {
                            if (!containsRawTypes
                                    && MediaType.MULTIPART_FORM_DATA.getName()
                                            .equals(produced)) {
                                representation = new Representation();
                                representation.setName("File");
                                representation.setRaw(true);
                                containsRawTypes = true;
                                contract.getRepresentations().add(
                                        representation);
                            }
                            operation.getProduces().add(produced);
                        }
                        for (String consumed : apiConsumes.isEmpty() ? swagOperation
                                .getConsumes() : apiConsumes) {
                            if (!containsRawTypes
                                    && MediaType.MULTIPART_FORM_DATA.getName()
                                            .equals(consumed)) {
                                representation = new Representation();
                                representation.setName("File");
                                representation.setRaw(true);
                                containsRawTypes = true;
                                contract.getRepresentations().add(
                                        representation);
                            }
                            operation.getConsumes().add(consumed);
                        }

                        // Set response's entity
                        Body rwadOutRepr = new Body();
                        if ("array".equals(swagOperation.getType())) {
                            LOGGER.log(Level.FINER, "Operation: "
                                    + swagOperation.getNickname()
                                    + " returns an array");
                            rwadOutRepr.setArray(true);
                            if (swagOperation.getItems() != null
                                    && swagOperation.getItems().getType() != null) {
                                rwadOutRepr.setRepresentation(swagOperation
                                        .getItems().getType());
                            } else if (swagOperation.getItems() != null) {
                                rwadOutRepr.setRepresentation(swagOperation
                                        .getItems().getRef());
                            }
                        } else {
                            LOGGER.log(Level.FINER, "Operation: "
                                    + swagOperation.getNickname()
                                    + " returns a single Representation");
                            rwadOutRepr.setArray(false);
                            if (swagOperation.getType() != null) {
                                rwadOutRepr.setRepresentation(swagOperation
                                        .getType());
                            } else {
                                rwadOutRepr.setRepresentation(swagOperation
                                        .getRef());
                            }
                        }
                        operation.setOutRepresentation(rwadOutRepr);

                        // Extract success response message
                        Response success = new Response();
                        success.setCode(Status.SUCCESS_OK.getCode());
                        success.setBody(rwadOutRepr);
                        success.setDescription("Success");
                        success.setMessage(Status.SUCCESS_OK.getDescription());
                        success.setName("Success");
                        operation.getResponses().add(success);

                        // Loop over Swagger parameters.
                        for (ResourceOperationParameterDeclaration param : swagOperation
                                .getParameters()) {
                            if ("path".equals(param.getParamType())) {
                                if (!declaredPathVariables.contains(param
                                        .getName())) {
                                    declaredPathVariables.add(param.getName());
                                    PathVariable pathVariable = toPathVariable(param);
                                    resource.getPathVariables().add(
                                            pathVariable);
                                }
                            } else if ("body".equals(param.getParamType())) {
                                if (operation.getInRepresentation() == null) {
                                    Body rwadInRepr = toBody(param);
                                    operation.setInRepresentation(rwadInRepr);
                                }
                            } else if ("query".equals(param.getParamType())) {
                                QueryParameter rwadQueryParam = toQueryParameter(param);
                                operation.getQueryParameters().add(
                                        rwadQueryParam);
                            }
                        }

                        // Set error response messages
                        if (swagOperation.getResponseMessages() != null) {
                            for (ResponseMessageDeclaration swagResponse : swagOperation
                                    .getResponseMessages()) {
                                Response response = new Response();
                                Body body = new Body();
                                body.setRepresentation(swagResponse
                                        .getResponseModel());
                                response.setBody(body);
                                response.setName("Error "
                                        + swagResponse.getCode());
                                response.setCode(swagResponse.getCode());
                                response.setMessage(swagResponse.getMessage());
                                operation.getResponses().add(response);
                            }
                        }

                        resource.getOperations().add(operation);
                        LOGGER.log(Level.FINE, "Method " + methodName
                                + " added.");

                        // Add representations
                        for (Entry<String, ModelDeclaration> modelEntry : swagApiDeclaration
                                .getModels().entrySet()) {
                            ModelDeclaration model = modelEntry.getValue();
                            if (model.getSubTypes() != null
                                    && !model.getSubTypes().isEmpty()) {
                                subtypes.put(model.getId(), model.getSubTypes());
                            }
                            if (!declaredTypes.contains(modelEntry.getKey())) {
                                declaredTypes.add(modelEntry.getKey());
                                Representation rwadRepr = toRepresentation(
                                        model, modelEntry.getKey());
                                contract.getRepresentations().add(rwadRepr);
                                LOGGER.log(Level.FINE, "Representation "
                                        + modelEntry.getKey() + " added.");
                            }
                        }

                        // Deal with subtyping
                        for (Entry<String, List<String>> subtypesPair : subtypes
                                .entrySet()) {
                            List<String> subtypesOf = subtypesPair.getValue();
                            for (String subtypeOf : subtypesOf) {
                                Representation repr = getRepresentationByName(
                                        contract, subtypeOf);
                                repr.setParentType(subtypesPair.getKey());
                            }
                        }
                    }

                    definition.getContract().getResources().add(resource);
                    LOGGER.log(Level.FINE, "Resource " + api.getPath()
                            + " added.");
                }

                if (definition.getEndpoint() == null) {
                    definition.setEndpoint(swagApiDeclaration.getBasePath());
                }
            }
            LOGGER.log(Level.FINE,
                    "Definition successfully retrieved from Swagger definition");
            return definition;
        } catch (Exception e) {
            if (e instanceof FileNotFoundException) {
                throw new SwaggerConversionException("file",
                        ((FileNotFoundException) e).getMessage());
            } else {
                throw new SwaggerConversionException("compliance",
                        "Impossible to read your API definition, check your Swagger specs compliance");
            }
        }
    }

    /**
     * Retrieves the Swagger API declaration corresponding to a category of the
     * given Restlet Web API Definition
     * 
     * @param category
     *            The category of the API declaration
     * @param definition
     *            The Restlet Web API Definition
     * @return The Swagger API definition of the given category
     */
    public static ApiDeclaration getApiDeclaration(String category,
            Definition definition) {
        ApiDeclaration result = new ApiDeclaration();
        result.setApiVersion(definition.getVersion());
        result.setBasePath(definition.getEndpoint());
        result.setInfo(new ApiInfo());
        result.setSwaggerVersion(SWAGGER_VERSION);
        result.setResourcePath("/" + category);
        Set<String> usedModels = new HashSet<String>();

        // Get resources
        for (Resource resource : definition.getContract().getResources()) {
            // Discriminate the resources of one category
            if (!resource.getResourcePath().startsWith("/" + category)) {
                continue;
            }
            ResourceDeclaration rd = new ResourceDeclaration();
            rd.setPath(resource.getResourcePath());
            rd.setDescription(resource.getDescription());

            // Get operations
            for (Operation operation : resource.getOperations()) {
                ResourceOperationDeclaration rod = new ResourceOperationDeclaration();
                rod.setMethod(operation.getMethod());
                rod.setSummary(operation.getDescription());
                rod.setNickname(operation.getName());
                rod.setProduces(operation.getProduces());
                rod.setConsumes(operation.getConsumes());

                // Get path variables
                ResourceOperationParameterDeclaration ropd;
                for (PathVariable pv : resource.getPathVariables()) {
                    ropd = new ResourceOperationParameterDeclaration();
                    ropd.setParamType("path");
                    ropd.setType("string");
                    ropd.setRequired(true);
                    ropd.setName(pv.getName());
                    ropd.setAllowMultiple(false);
                    ropd.setDescription(pv.getDescription());
                    rod.getParameters().add(ropd);
                }

                // Get in representation
                Body inRepr = operation.getInRepresentation();
                if (inRepr != null) {
                    ropd = new ResourceOperationParameterDeclaration();
                    ropd.setParamType("body");
                    ropd.setRequired(true);
                    if ("Representation".equals(inRepr.getRepresentation())) {
                        ropd.setType("File");
                    } else {
                        ropd.setType(toSwaggerType(inRepr.getRepresentation()));
                    }
                    if (inRepr.getRepresentation() != null) {
                        usedModels.add(inRepr.getRepresentation());
                    }
                    rod.getParameters().add(ropd);
                }

                // Get out representation
                Body outRepr = operation.getOutRepresentation();
                if (outRepr != null && outRepr.getRepresentation() != null) {
                    if (outRepr.isArray()) {
                        rod.setType("array");
                        if (isPrimitiveType(outRepr.getRepresentation())) {
                            rod.getItems().setType(
                                    toSwaggerType(outRepr.getRepresentation()));
                        } else {
                            rod.getItems().setRef(outRepr.getRepresentation());
                        }
                    } else {
                        rod.setType(toSwaggerType(outRepr.getRepresentation()));
                    }
                    usedModels.add(outRepr.getRepresentation());
                } else {
                    rod.setType("void");
                }

                // Get query parameters
                for (QueryParameter qp : operation.getQueryParameters()) {
                    ropd = new ResourceOperationParameterDeclaration();
                    ropd.setParamType("query");
                    ropd.setType("string");
                    ropd.setName(qp.getName());
                    ropd.setAllowMultiple(true);
                    ropd.setDescription(qp.getDescription());
                    ropd.setEnum_(qp.getPossibleValues());
                    ropd.setDefaultValue(qp.getDefaultValue());
                    rod.getParameters().add(ropd);
                }

                // Get response messages
                for (Response response : operation.getResponses()) {
                    if (Status.isSuccess(response.getCode())) {
                        continue;
                    }
                    ResponseMessageDeclaration rmd = new ResponseMessageDeclaration();
                    rmd.setCode(response.getCode());
                    rmd.setMessage(response.getMessage());
                    if (response.getBody() != null) {
                        rmd.setResponseModel(response.getBody()
                                .getRepresentation());
                    }
                    rod.getResponseMessages().add(rmd);
                }

                rd.getOperations().add(rod);
            }
            result.getApis().add(rd);
        }

        result.setModels(new TreeMap<String, ModelDeclaration>());
        Iterator<String> iterator = usedModels.iterator();
        while (iterator.hasNext()) {
            String model = iterator.next();
            Representation repr = getRepresentationByName(
                    definition.getContract(), model);
            if (repr == null || isPrimitiveType(model)) {
                continue;
            }
            ModelDeclaration md = new ModelDeclaration();
            md.setId(model);
            md.setDescription(repr.getDescription());
            for (Property prop : repr.getProperties()) {
                if (prop.isRequired()) {
                    md.getRequired().add(prop.getName());
                }
                if (!isPrimitiveType(prop.getType())
                        && !usedModels.contains(prop.getType())) {
                    usedModels.add(prop.getType());
                    iterator = usedModels.iterator();
                }
                TypePropertyDeclaration tpd = new TypePropertyDeclaration();
                tpd.setDescription(prop.getDescription());
                tpd.setEnum_(prop.getPossibleValues());

                if (prop.getMaxOccurs() > 1 || prop.getMaxOccurs() == -1) {
                    tpd.setType("array");
                    tpd.setItems(new ItemsDeclaration());
                    if (isPrimitiveType(prop.getType())) {
                        tpd.getItems().setType(toSwaggerType(prop.getType()));
                    } else {
                        tpd.getItems().setRef(prop.getType());
                    }
                } else {
                    if (isPrimitiveType(prop.getType())) {
                        tpd.setType(toSwaggerType(prop.getType()));
                    } else {
                        tpd.setRef(prop.getType());
                    }
                }
                tpd.setMaximum(prop.getMax());
                tpd.setMinimum(prop.getMin());
                tpd.setUniqueItems(prop.isUniqueItems());

                md.getProperties().put(prop.getName(), tpd);
            }
            result.getModels().put(md.getId(), md);
        }

        // Sort the API declarations according to their path.
        Collections.sort(result.getApis(),
                new Comparator<ResourceDeclaration>() {
                    @Override
                    public int compare(ResourceDeclaration o1,
                            ResourceDeclaration o2) {
                        return o1.getPath().compareTo(o2.getPath());
                    }
                });
        return result;
    }

    /**
     * Extracts the first segment of a path. Will retrieve "/pet" from
     * "/pet/{petId}" for example.
     * 
     * @param path
     *            The path of which the segment will be extracted.
     * @return The first segment of the given path.
     */
    private static String getFirstSegment(String path) {
        String segment = null;
        if (path != null) {
            int start = (path.startsWith("/")) ? 1 : 0;
            int index = path.indexOf("/", start);
            if (index != -1) {
                segment = "/" + path.substring(start, index);
            } else {
                segment = "/" + path.substring(start);
            }
        }
        return segment;
    }

    /**
     * Returns the representation given its name from the list of
     * representations of the given contract.
     * 
     * @param contract
     *            The contract.
     * @param name
     *            The name of the representation.
     * @return A representation.
     */
    private static Representation getRepresentationByName(Contract contract,
            String name) {
        if (name != null) {
            for (Representation repr : contract.getRepresentations()) {
                if (name.equals(repr.getName())) {
                    return repr;
                }
            }
        }
        return null;
    }

    /**
     * Converts a Restlet Web API Definition to a Swagger resource listing.
     * 
     * @param definition
     *            The Restlet Web API Definition.
     * @return The corresponding resource listing
     */
    public static ResourceListing getResourcelisting(Definition definition) {
        ResourceListing result = new ResourceListing();

        // common properties
<<<<<<< HEAD
        result.setApiVersion(definition.getVersion());
        result.setBasePath(definition.getEndpoint());
=======
        result.setApiVersion(def.getVersion());
>>>>>>> 47acb4ed
        result.setInfo(new ApiInfo());
        result.setSwaggerVersion(SWAGGER_VERSION);
        if (definition.getContact() != null) {
            result.getInfo().setContact(definition.getContact());
        }
        if (definition.getLicense() != null) {
            result.getInfo().setLicenseUrl(definition.getLicense());
        }
        if (definition.getContract() != null) {
            result.getInfo().setTitle(definition.getContract().getName());
            result.getInfo().setDescription(
                    definition.getContract().getDescription());
        }
        // Resources
        List<String> addedApis = new ArrayList<String>();
        if (definition.getContract() != null
                && definition.getContract().getResources() != null) {
            result.setApis(new ArrayList<ResourceDeclaration>());

            for (Resource resource : definition.getContract().getResources()) {
                ResourceDeclaration rd = new ResourceDeclaration();
                rd.setDescription(resource.getDescription());
                rd.setPath(getFirstSegment(resource.getResourcePath()));
                if (!addedApis.contains(rd.getPath())) {
                    addedApis.add(rd.getPath());
                    result.getApis().add(rd);
                }
            }
        }
        Collections.sort(result.getApis(),
                new Comparator<ResourceDeclaration>() {
                    @Override
                    public int compare(ResourceDeclaration o1,
                            ResourceDeclaration o2) {
                        return o1.getPath().compareTo(o2.getPath());
                    }

                });
        return result;
    }

    /**
     * Indicates if the given type is a primitive type.
     * 
     * @param type
     *            The type to be analysed
     * @return A boolean of value true if the given type is primitive, false
     *         otherwise.
     */
    private static boolean isPrimitiveType(String type) {
        if ("string".equals(type.toLowerCase())
                || "int".equals(type.toLowerCase())
                || "integer".equals(type.toLowerCase())
                || "long".equals(type.toLowerCase())
                || "float".equals(type.toLowerCase())
                || "double".equals(type.toLowerCase())
                || "date".equals(type.toLowerCase())
                || "boolean".equals(type.toLowerCase())
                || "bool".equals(type.toLowerCase())) {
            return true;
        }
        return false;
    }

    /**
     * Converts a Swagger parameter to an instance of {@link Body}.
     * 
     * @param parameter
     *            The Swagger parameter.
     * @return An instance of {@link Body}.
     */
    private static Body toBody(ResourceOperationParameterDeclaration parameter) {
        Body result = new Body();
        if ("array".equals(parameter.getType())) {
            result.setArray(true);
            if (parameter.getItems() != null
                    && parameter.getItems().getType() != null) {
                result.setRepresentation(parameter.getItems().getType());
            } else if (parameter.getItems() != null) {
                result.setRepresentation(parameter.getItems().getRef());
            }
        } else {
            result.setArray(false);
            result.setRepresentation(parameter.getType());
        }
        return result;
    }

    /**
     * Converts a Swagger parameter to an instance of {@link PathVariable}.
     * 
     * @param parameter
     *            The Swagger parameter.
     * @return An instance of {@link PathVariable}.
     */
    private static PathVariable toPathVariable(
            ResourceOperationParameterDeclaration parameter) {
        PathVariable result = new PathVariable();
        result.setName(parameter.getName());
        result.setDescription(parameter.getDescription());
        result.setArray(parameter.isAllowMultiple());
        return result;
    }

    /**
     * Converts a Swagger parameter to an instance of {@link QueryParameter}.
     * 
     * @param parameter
     *            The Swagger parameter.
     * @return An instance of {@link QueryParameter}.
     */
    private static QueryParameter toQueryParameter(
            ResourceOperationParameterDeclaration parameter) {
        QueryParameter result = new QueryParameter();
        result.setName(parameter.getName());
        result.setDescription(parameter.getDescription());
        result.setRequired(parameter.isRequired());
        result.setAllowMultiple(parameter.isAllowMultiple());
        result.setDefaultValue(parameter.getDefaultValue());
        if (parameter.getEnum_() != null && !parameter.getEnum_().isEmpty()) {
            result.setPossibleValues(new ArrayList<String>());
            for (String value : parameter.getEnum_()) {
                result.getPossibleValues().add(value);
            }
        }
        return result;
    }

    /**
     * Converts a Swagger model to an instance of {@link Representation}.
     * 
     * @param model
     *            The Swagger model.
     * @param name
     *            The name of the representation.
     * @return An instance of {@link Representation}.
     */
    private static Representation toRepresentation(ModelDeclaration model,
            String name) {
        Representation result = new Representation();
        result.setName(name);
        result.setDescription(model.getDescription());

        // Set properties
        for (Entry<String, TypePropertyDeclaration> swagProperties : model
                .getProperties().entrySet()) {
            TypePropertyDeclaration swagProperty = swagProperties.getValue();
            Property property = new Property();
            property.setName(swagProperties.getKey());

            // Set property's type
            boolean isArray = "array".equals(swagProperty.getType());
            if (isArray) {
                property.setType(swagProperty.getItems().getType() != null ? swagProperty
                        .getItems().getType() : swagProperty.getItems()
                        .getRef());
            } else if (swagProperty.getType() != null) {
                property.setType(swagProperty.getType());
            } else if (swagProperty.getRef() != null) {
                property.setType(swagProperty.getRef());
            }

            if (model.getRequired() != null) {
                property.setMinOccurs(model.getRequired().contains(
                        swagProperties.getKey()) ? 1 : 0);
            } else {
                property.setMinOccurs(0);
            }
            property.setMaxOccurs(isArray ? -1 : 1);
            property.setDescription(swagProperty.getDescription());
            property.setMin(swagProperty.getMinimum());
            property.setMax(swagProperty.getMaximum());
            property.setUniqueItems(swagProperty.isUniqueItems());

            result.getProperties().add(property);
            LOGGER.log(Level.FINE, "Property " + property.getName() + " added.");
        }
        return result;
    }

    /**
     * Returns the primitive types as Swagger expects them
     * 
     * @param type
     *            The type name to Swaggerize
     * @return The Swaggerized type
     */
<<<<<<< HEAD
    private static String toSwaggerType(String type) {
        switch (type) {
        case "Integer":
=======
    private static String swaggerizeType(String type) {
        if ("Integer".equals(type)) {
>>>>>>> 47acb4ed
            return "int";
        } else if ("String".equals(type)) {
            return "string";
        } else if ("Boolean".equals(type)) {
            return "boolean";
        } else {
            return type;
        }
    }

    /**
     * Indicates if the given resource listing and list of API declarations
     * match.
     * 
     * @param resourceListing
     *            The Swagger resource listing.
     * @param apiDeclarations
     *            The list of Swagger API declarations.
     * @throws SwaggerConversionException
     */
    private static void validate(ResourceListing resourceListing,
            Map<String, ApiDeclaration> apiDeclarations)
            throws SwaggerConversionException {
        int rlSize = resourceListing.getApis().size();
        int adSize = apiDeclarations.size();
        if (rlSize < adSize) {
            throw new SwaggerConversionException("file",
                    "One of your API declarations is not mapped in your resource listing");
        } else if (rlSize > adSize) {
            throw new SwaggerConversionException("file",
                    "Some API declarations are missing");
        }
    }

    /**
     * Private constructor to ensure that the class acts as a true utility class
     * i.e. it isn't instantiable and extensible.
     */
    private SwaggerConverter() {
    }
}<|MERGE_RESOLUTION|>--- conflicted
+++ resolved
@@ -47,12 +47,8 @@
 import java.util.TreeMap;
 import java.util.logging.Level;
 import java.util.logging.Logger;
-
-<<<<<<< HEAD
 import org.restlet.data.MediaType;
 import org.restlet.data.Method;
-=======
->>>>>>> 47acb4ed
 import org.restlet.data.Status;
 import org.restlet.ext.swagger.internal.model.Body;
 import org.restlet.ext.swagger.internal.model.Contract;
@@ -563,12 +559,8 @@
         ResourceListing result = new ResourceListing();
 
         // common properties
-<<<<<<< HEAD
         result.setApiVersion(definition.getVersion());
         result.setBasePath(definition.getEndpoint());
-=======
-        result.setApiVersion(def.getVersion());
->>>>>>> 47acb4ed
         result.setInfo(new ApiInfo());
         result.setSwaggerVersion(SWAGGER_VERSION);
         if (definition.getContact() != null) {
@@ -756,14 +748,8 @@
      *            The type name to Swaggerize
      * @return The Swaggerized type
      */
-<<<<<<< HEAD
     private static String toSwaggerType(String type) {
-        switch (type) {
-        case "Integer":
-=======
-    private static String swaggerizeType(String type) {
         if ("Integer".equals(type)) {
->>>>>>> 47acb4ed
             return "int";
         } else if ("String".equals(type)) {
             return "string";
