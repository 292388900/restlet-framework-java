--- conflicted
+++ resolved
@@ -86,14 +86,9 @@
             Map<String, RepresentationInfo> mapReps, Logger logger) {
         for (ResourceInfo ri : resources) {
             Resource resource = new Resource();
-<<<<<<< HEAD
-            resource.setDescription(toString(ri.getDocumentations()));
-            resource.setName(ri.getIdentifier());
-            resource.setAuthenticationProtocol(ri.getAuthenticationProtocol());
-=======
             resource.setDescription(ri.getDescription());
             resource.setName(ri.getName());
->>>>>>> 086fc60f
+            resource.setAuthenticationProtocol(ri.getAuthenticationProtocol());
             if (ri.getPath() == null) {
                 resource.setResourcePath("/");
             } else {
@@ -123,8 +118,7 @@
             logger.fine("Resource " + ri.getPath() + " added.");
 
             if (ri.getMethods().isEmpty()) {
-                logger.warning("Resource " + ri.getName()
-                        + " has no methods.");
+                logger.warning("Resource " + ri.getName() + " has no methods.");
                 continue;
             }
 
@@ -172,8 +166,7 @@
                             Header header = new Header();
                             header.setAllowMultiple(pi.isRepeating());
                             header.setDefaultValue(pi.getDefaultValue());
-                            header.setDescription(toString(
-                                    pi.getDescription(),
+                            header.setDescription(toString(pi.getDescription(),
                                     pi.getDefaultValue()));
                             header.setName(pi.getName());
                             header.setEnumeration(new ArrayList<String>());
@@ -186,8 +179,7 @@
                             queryParameter
                                     .setDefaultValue(pi.getDefaultValue());
                             queryParameter.setDescription(toString(
-                                    pi.getDescription(),
-                                    pi.getDefaultValue()));
+                                    pi.getDescription(), pi.getDefaultValue()));
                             queryParameter.setName(pi.getName());
                             queryParameter
                                     .setEnumeration(new ArrayList<String>());
