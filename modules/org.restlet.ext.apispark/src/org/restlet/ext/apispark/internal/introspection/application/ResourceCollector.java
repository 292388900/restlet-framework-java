package org.restlet.ext.apispark.internal.introspection.application;

import org.restlet.data.ChallengeScheme;
import org.restlet.data.Form;
import org.restlet.data.Method;
import org.restlet.data.Status;
import org.restlet.engine.application.StatusInfo;
import org.restlet.engine.resource.AnnotationInfo;
import org.restlet.engine.resource.AnnotationUtils;
import org.restlet.engine.resource.MethodAnnotationInfo;
import org.restlet.engine.resource.ThrowableAnnotationInfo;
import org.restlet.engine.util.StringUtils;
import org.restlet.ext.apispark.Introspector;
import org.restlet.ext.apispark.internal.introspection.DocumentedResource;
import org.restlet.ext.apispark.internal.introspection.IntrospectionHelper;
import org.restlet.ext.apispark.internal.introspection.util.TypeInfo;
import org.restlet.ext.apispark.internal.introspection.util.Types;
import org.restlet.ext.apispark.internal.introspection.util.UnsupportedTypeException;
import org.restlet.ext.apispark.internal.model.Operation;
import org.restlet.ext.apispark.internal.model.PathVariable;
import org.restlet.ext.apispark.internal.model.PayLoad;
import org.restlet.ext.apispark.internal.model.QueryParameter;
import org.restlet.ext.apispark.internal.model.Resource;
import org.restlet.ext.apispark.internal.model.Response;
import org.restlet.ext.apispark.internal.model.Section;
<<<<<<< HEAD
import org.restlet.representation.StatusInfo;
=======
import org.restlet.ext.apispark.internal.model.Types;
import org.restlet.ext.apispark.internal.reflect.ReflectUtils;
>>>>>>> 3cac39c1
import org.restlet.representation.Variant;
import org.restlet.resource.Directory;
import org.restlet.resource.ResourceException;
import org.restlet.resource.ServerResource;
import org.restlet.routing.Template;
import org.restlet.service.MetadataService;

import java.io.IOException;
import java.util.ArrayList;
import java.util.Collections;
import java.util.Comparator;
import java.util.List;
import java.util.logging.Logger;

/**
 * @author Manuel Boillod
 */
public class ResourceCollector {

    /** Internal logger. */
    protected static Logger LOGGER = Logger.getLogger(Introspector.class
            .getName());

    private static final String SUFFIX_RESOURCE = "Resource";

    private static final String SUFFIX_SERVER_RESOURCE = "ServerResource";

    public static void collectResourceForDirectory(CollectInfo collectInfo,
            Directory directory, String basePath, ChallengeScheme scheme,
            List<? extends IntrospectionHelper> introspectionHelper) {
        Resource resource = getResource(collectInfo, directory, basePath,
                scheme);

        // add operations
        ArrayList<Operation> operations = new ArrayList<>();
        operations.add(getOperationFromMethod(Method.GET));
        if (directory.isModifiable()) {
            operations.add(getOperationFromMethod(Method.DELETE));
            operations.add(getOperationFromMethod(Method.PUT));
        }
        resource.setOperations(operations);

        for (IntrospectionHelper helper : introspectionHelper) {
            helper.processResource(resource, directory.getClass());
        }
        collectInfo.addResource(resource);
    }

    public static void collectResourceForServletResource(
            CollectInfo collectInfo, ServerResource sr, String basePath,
            ChallengeScheme scheme,
            List<? extends IntrospectionHelper> introspectionHelper) {
        Resource resource = getResource(collectInfo, sr, basePath, scheme);

        // add operations
        ArrayList<Operation> operations = new ArrayList<>();

        List<AnnotationInfo> annotations = sr.isAnnotated() ? AnnotationUtils
                .getInstance().getAnnotations(sr.getClass()) : null;

        if (annotations != null) {
            for (AnnotationInfo annotationInfo : annotations) {
                if (annotationInfo instanceof MethodAnnotationInfo) {
                    MethodAnnotationInfo methodAnnotationInfo = (MethodAnnotationInfo) annotationInfo;

                    Method method = methodAnnotationInfo.getRestletMethod();

                    Operation operation = getOperationFromMethod(method);

                    if (StringUtils.isNullOrEmpty(operation.getName())) {
                        LOGGER.warning("Java method "
                                + methodAnnotationInfo.getJavaMethod() + " has no Method name.");
                        operation.setName(methodAnnotationInfo.getJavaMethod()
                                .getName());
                    }

                    completeOperation(collectInfo, operation,
                            methodAnnotationInfo, sr, introspectionHelper);

                    for (IntrospectionHelper helper : introspectionHelper) {
                        List<Class<?>> representationClasses = helper.processOperation(resource, operation,
                                sr.getClass(),
                                methodAnnotationInfo.getJavaMethod());
                        if (representationClasses != null && !representationClasses.isEmpty()) {
                            for (Class<?> representationClazz : representationClasses) {
                                TypeInfo typeInfo;
                                try {
                                    typeInfo = Types.getTypeInfo(representationClazz, null);
                                } catch (UnsupportedTypeException e) {
                                    LOGGER.warning("Could not add representation class " + representationClazz.getName() +
                                            ". " + e.getMessage());
                                    continue;
                                }
                                RepresentationCollector.addRepresentation(collectInfo,
                                        typeInfo, introspectionHelper);

                            }

                        }
                    }
                    operations.add(operation);
                }
            }
            if (!operations.isEmpty()) {
                sortOperationsByMethod(operations);
                resource.setOperations(operations);
                collectInfo.addResource(resource);
            } else {
                LOGGER.warning("Resource " + resource.getName()
                        + " has no methods.");
            }
        } else {
            LOGGER.warning("Resource " + resource.getName()
                    + " has no methods.");
        }

        for (IntrospectionHelper helper : introspectionHelper) {
            helper.processResource(resource, sr.getClass());
        }
    }

    /**
     * Automatically describes a method by discovering the resource's
     * annotations.
     * 
     */
    private static void completeOperation(CollectInfo collectInfo,
            Operation operation, MethodAnnotationInfo mai, ServerResource sr,
            List<? extends IntrospectionHelper> introspectionHelper) {
        // Loop over the annotated Java methods
        MetadataService metadataService = sr.getMetadataService();

        // Retrieve thrown classes
        completeOperationThrows(collectInfo, operation, mai, introspectionHelper);

        // Describe the input
        completeOperationInput(collectInfo, operation, mai, sr, introspectionHelper, metadataService);

        // Describe query parameters, if any.
        completeOperationQueryParameter(operation, mai);

        // Describe the success response

        completeOperationOutput(collectInfo, operation, mai, introspectionHelper);

        // Produces
        completeOperationProduces(operation, mai, sr, metadataService);
    }

    private static void completeOperationThrows(CollectInfo collectInfo, Operation operation, MethodAnnotationInfo mai, List<? extends IntrospectionHelper> introspectionHelper) {
        Class<?>[] thrownClasses = mai.getJavaMethod().getExceptionTypes();
        if (thrownClasses != null) {
            for (Class<?> thrownClass : thrownClasses) {
                ThrowableAnnotationInfo statusAnnotation = AnnotationUtils
                        .getInstance().getThrowableAnnotationInfo(thrownClass);
                
                if (statusAnnotation != null) {
                    int statusCode = statusAnnotation.getStatus().getCode();
                    Response response = new Response();
                    response.setCode(statusCode);
                    response.setMessage("Status " + statusCode);

                    Class<?> outputPayloadType = statusAnnotation
                            .isSerializable() ? thrownClass : StatusInfo.class;
                    TypeInfo outputTypeInfo = null;
                    try {
                        outputTypeInfo = Types.getTypeInfo(outputPayloadType, null);
                    } catch (UnsupportedTypeException e) {
                        LOGGER.warning("Could not add output payload for exception " +
                                thrownClass + " throws by method " + mai.getJavaMethod() + ". " + e.getMessage());
                        continue;
                    }
                    RepresentationCollector.addRepresentation(collectInfo,
                            outputTypeInfo, introspectionHelper);

                    PayLoad outputPayLoad = new PayLoad();
                    outputPayLoad.setType(outputTypeInfo.getIdentifier());
                    response.setOutputPayLoad(outputPayLoad);
                    operation.getResponses().add(response);

                }
            }
        }
    }

    private static void completeOperationInput(CollectInfo collectInfo, Operation operation, MethodAnnotationInfo mai, ServerResource sr, List<? extends IntrospectionHelper> introspectionHelper, MetadataService metadataService) {
        Class<?>[] inputClasses = mai.getJavaMethod().getParameterTypes();
        if (inputClasses != null && inputClasses.length > 0) {

            // Input representation
            // Handles only the first method parameter
            TypeInfo inputTypeInfo;
            try {
                inputTypeInfo = Types.getTypeInfo(inputClasses[0],
                        mai.getJavaMethod().getGenericParameterTypes()[0]);
            } catch (UnsupportedTypeException e) {
                LOGGER.warning("Could not add input representation of method" +
                        mai.getJavaMethod() + ". " + e.getMessage());
                return;
            }

            RepresentationCollector.addRepresentation(collectInfo, inputTypeInfo, introspectionHelper);

            PayLoad inputEntity = new PayLoad();
            inputEntity.setType(inputTypeInfo.getIdentifier());
            inputEntity.setArray(inputTypeInfo.isList());
            operation.setInputPayLoad(inputEntity);

            // Consumes
            if (metadataService != null) {

                try {
                    List<Variant> requestVariants = mai.getRequestVariants(
                            metadataService, sr.getConverterService());

                    if (requestVariants == null || requestVariants.isEmpty()) {
                        LOGGER.warning("Could not add consumes of method " + mai.getJavaMethod() +
                                ". There is no requested variant");
                        return;
                    }

                    // une representation per variant ?
                    for (Variant variant : requestVariants) {

                        if (variant.getMediaType() == null) {
                            LOGGER.warning("Variant has no media type: "
                                    + variant);
                            continue;
                        }

                        operation.getConsumes().add(
                                variant.getMediaType().getName());
                    }
                } catch (IOException e) {
                    throw new ResourceException(e);
                }
            }
        }
    }

    private static void completeOperationQueryParameter(Operation operation, MethodAnnotationInfo mai) {
        if (mai.getQuery() != null) {
            Form form = new Form(mai.getQuery());
            for (org.restlet.data.Parameter parameter : form) {
                QueryParameter queryParameter = new QueryParameter();
                queryParameter.setName(parameter.getName());
                queryParameter.setRequired(true);
                queryParameter.setDescription(StringUtils
                        .isNullOrEmpty(parameter.getValue()) ? "" : "Value: "
                        + parameter.getValue());
                queryParameter.setDefaultValue(parameter.getValue());
                queryParameter.setAllowMultiple(false);
                operation.getQueryParameters().add(queryParameter);
            }
        }
    }

    private static void completeOperationOutput(CollectInfo collectInfo, Operation operation, MethodAnnotationInfo mai, List<? extends IntrospectionHelper> introspectionHelper) {
        Response response = new Response();

        if (mai.getJavaMethod().getReturnType() != Void.TYPE) {
            TypeInfo outputTypeInfo;
            try {
                outputTypeInfo = Types.getTypeInfo(mai.getJavaMethod().getReturnType(), mai.getJavaMethod().getGenericReturnType());
            } catch (UnsupportedTypeException e) {
                LOGGER.warning("Could not add output representation of method " +
                        mai.getJavaMethod() + ". " + e.getMessage());
                return;
            }
            // Output representation
            RepresentationCollector.addRepresentation(collectInfo, outputTypeInfo, introspectionHelper);

            PayLoad outputEntity = new PayLoad();
            outputEntity.setType(outputTypeInfo.getIdentifier());
            outputEntity.setArray(outputTypeInfo.isList());

            response.setOutputPayLoad(outputEntity);
        }

        response.setCode(Status.SUCCESS_OK.getCode());
        response.setName(Status.SUCCESS_OK.getReasonPhrase());
        response.setDescription("");
        response.setMessage(Status.SUCCESS_OK.getDescription());
        operation.getResponses().add(response);
    }

    private static void completeOperationProduces(Operation operation, MethodAnnotationInfo mai, ServerResource sr, MetadataService metadataService) {
        if (metadataService != null) {
            try {
                List<Variant> responseVariants = mai.getResponseVariants(
                        metadataService, sr.getConverterService());

                if (responseVariants == null || responseVariants.isEmpty()) {
                    LOGGER.warning("Method has no response variant: " + mai.getJavaMethod());
                    return;
                }

                // une representation per variant ?
                for (Variant variant : responseVariants) {

                    if (variant.getMediaType() == null) {
                        LOGGER.warning("Variant has no media type: " + variant);
                        continue;
                    }

                    operation.getProduces().add(
                            variant.getMediaType().getName());
                }
            } catch (IOException e) {
                throw new ResourceException(e);
            }
        }
    }

    private static Operation getOperationFromMethod(Method method) {
        Operation operation = new Operation();
        operation.setMethod(method.getName());
        return operation;
    }

    private static Resource getResource(CollectInfo collectInfo,
            Object restlet, String basePath, ChallengeScheme scheme) {
        Resource resource = new Resource();
        resource.setResourcePath(basePath);

        if (restlet instanceof Directory) {
            Directory directory = (Directory) restlet;
            resource.setName(directory.getName());
            resource.setDescription(directory.getDescription());
        }
        if (restlet instanceof ServerResource) {
            ServerResource serverResource = (ServerResource) restlet;
            resource.setName(serverResource.getName());
            resource.setDescription(serverResource.getDescription());
        }
        if (restlet instanceof DocumentedResource) {
            DocumentedResource documentedServerResource = (DocumentedResource) restlet;
            resource.setSections(documentedServerResource.getSections());
        } else if (collectInfo.isUseSectionNamingPackageStrategy()) {
            String sectionName = restlet.getClass().getPackage().getName();
            resource.getSections().add(sectionName);
        }

        if (StringUtils.isNullOrEmpty(resource.getName())) {
            String name = restlet.getClass().getSimpleName();
            if (name.endsWith(SUFFIX_SERVER_RESOURCE)
                    && name.length() > SUFFIX_SERVER_RESOURCE.length()) {
                name = name.substring(0,
                        name.length() - SUFFIX_SERVER_RESOURCE.length());
            }
            if (name.endsWith(SUFFIX_RESOURCE)
                    && name.length() > SUFFIX_RESOURCE.length()) {
                name = name.substring(0,
                        name.length() - SUFFIX_RESOURCE.length());
            }
            resource.setName(name);
        }

        // add sections in collect info
        for (String section : resource.getSections()) {
            if (collectInfo.getSection(section) == null) {
                collectInfo.addSection(new Section(section));
            }
        }

        Template template = new Template(basePath);
        for (String variable : template.getVariableNames()) {
            PathVariable pathVariable = new PathVariable();
            pathVariable.setName(variable);
            resource.getPathVariables().add(pathVariable);
        }

        if (scheme != null) {
            resource.setAuthenticationProtocol(scheme.getName());
        }

        return resource;
    }

    private static void sortOperationsByMethod(ArrayList<Operation> operations) {
        Collections.sort(operations, new Comparator<Operation>() {
            public int compare(Operation o1, Operation o2) {
                int c = o1.getMethod().compareTo(o2.getMethod());
                if (c == 0) {
                    c = o1.getName().compareTo(o2.getName());
                }
                return c;
            }
        });
    }
}<|MERGE_RESOLUTION|>--- conflicted
+++ resolved
@@ -1,4 +1,11 @@
 package org.restlet.ext.apispark.internal.introspection.application;
+
+import java.io.IOException;
+import java.util.ArrayList;
+import java.util.Collections;
+import java.util.Comparator;
+import java.util.List;
+import java.util.logging.Logger;
 
 import org.restlet.data.ChallengeScheme;
 import org.restlet.data.Form;
@@ -23,25 +30,12 @@
 import org.restlet.ext.apispark.internal.model.Resource;
 import org.restlet.ext.apispark.internal.model.Response;
 import org.restlet.ext.apispark.internal.model.Section;
-<<<<<<< HEAD
-import org.restlet.representation.StatusInfo;
-=======
-import org.restlet.ext.apispark.internal.model.Types;
-import org.restlet.ext.apispark.internal.reflect.ReflectUtils;
->>>>>>> 3cac39c1
 import org.restlet.representation.Variant;
 import org.restlet.resource.Directory;
 import org.restlet.resource.ResourceException;
 import org.restlet.resource.ServerResource;
 import org.restlet.routing.Template;
 import org.restlet.service.MetadataService;
-
-import java.io.IOException;
-import java.util.ArrayList;
-import java.util.Collections;
-import java.util.Comparator;
-import java.util.List;
-import java.util.logging.Logger;
 
 /**
  * @author Manuel Boillod
@@ -184,7 +178,6 @@
             for (Class<?> thrownClass : thrownClasses) {
                 ThrowableAnnotationInfo statusAnnotation = AnnotationUtils
                         .getInstance().getThrowableAnnotationInfo(thrownClass);
-                
                 if (statusAnnotation != null) {
                     int statusCode = statusAnnotation.getStatus().getCode();
                     Response response = new Response();
