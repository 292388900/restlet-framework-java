--- conflicted
+++ resolved
@@ -47,14 +47,10 @@
     private static final List<String> decimalTypes = Arrays.asList("float",
             "double");
 
-<<<<<<< HEAD
     public static String convertSampleAccordingToMediaType(
             Map<String, Object> content, String mediaTypeAsString,
             String representationName) {
-=======
-    public static String convertSampleAccordingToMediaType(Object content,
-            String mediaTypeAsString, String representationName) {
->>>>>>> 4e8f0414
+
         MetadataService ms = new MetadataService();
         MediaType mediaType = MediaType.valueOf(mediaTypeAsString);
         if (!supportedExtensions.contains(ms.getExtension(mediaType))) {
