/**
 * Copyright 2005-2014 Restlet
 * 
 * The contents of this file are subject to the terms of one of the following
 * open source licenses: Apache 2.0 or LGPL 3.0 or LGPL 2.1 or CDDL 1.0 or EPL
 * 1.0 (the "Licenses"). You can select the license that you prefer but you may
 * not use this file except in compliance with one of these Licenses.
 * 
 * You can obtain a copy of the Apache 2.0 license at
 * http://www.opensource.org/licenses/apache-2.0
 * 
 * You can obtain a copy of the LGPL 3.0 license at
 * http://www.opensource.org/licenses/lgpl-3.0
 * 
 * You can obtain a copy of the LGPL 2.1 license at
 * http://www.opensource.org/licenses/lgpl-2.1
 * 
 * You can obtain a copy of the CDDL 1.0 license at
 * http://www.opensource.org/licenses/cddl1
 * 
 * You can obtain a copy of the EPL 1.0 license at
 * http://www.opensource.org/licenses/eclipse-1.0
 * 
 * See the Licenses for the specific language governing permissions and
 * limitations under the Licenses.
 * 
 * Alternatively, you can obtain a royalty free commercial license with less
 * limitations, transferable or non-transferable, directly at
 * http://restlet.com/products/restlet-framework
 * 
 * Restlet is a registered trademark of Restlet S.A.S.
 */

package org.restlet.ext.apispark;

import java.io.IOException;
import java.io.PrintStream;
import java.lang.reflect.InvocationTargetException;
import java.util.ArrayList;
import java.util.Collections;
import java.util.Comparator;
import java.util.List;
import java.util.logging.Level;
import java.util.logging.LogRecord;
import java.util.logging.Logger;

import org.restlet.Application;
import org.restlet.Component;
import org.restlet.Request;
import org.restlet.Restlet;
import org.restlet.data.ChallengeScheme;
import org.restlet.data.MediaType;
import org.restlet.data.Protocol;
import org.restlet.data.Reference;
import org.restlet.engine.Engine;
import org.restlet.ext.apispark.internal.conversion.IntrospectionConverter;
import org.restlet.ext.apispark.internal.conversion.SwaggerConversionException;
import org.restlet.ext.apispark.internal.conversion.SwaggerUtils;
import org.restlet.ext.apispark.internal.info.ApplicationInfo;
import org.restlet.ext.apispark.internal.info.DocumentationInfo;
import org.restlet.ext.apispark.internal.info.ResourceInfo;
import org.restlet.ext.apispark.internal.model.Definition;
import org.restlet.ext.apispark.internal.model.Representation;
import org.restlet.ext.apispark.internal.model.Resource;
<<<<<<< HEAD
import org.restlet.ext.apispark.internal.utils.IntrospectionUtils;
=======
import org.restlet.ext.apispark.internal.model.Response;
import org.restlet.ext.apispark.internal.reflect.ReflectUtils;
import org.restlet.ext.jackson.JacksonRepresentation;
>>>>>>> b0a8320d
import org.restlet.resource.ClientResource;
import org.restlet.resource.Directory;
import org.restlet.resource.Finder;
import org.restlet.resource.ResourceException;
import org.restlet.resource.ServerResource;
import org.restlet.routing.Filter;
import org.restlet.routing.Route;
import org.restlet.routing.Router;
import org.restlet.routing.TemplateRoute;
import org.restlet.routing.VirtualHost;

/**
 * Publish the documentation of a Restlet-based Application to the APISpark
 * console.
 * 
 * @author Thierry Boileau
 */
public class Introspector extends IntrospectionUtils {

    /** Internal logger. */
    protected static Logger LOGGER = Logger.getLogger(Introspector.class
            .getName());

    /**
<<<<<<< HEAD
=======
     * Completes a map of representations with a list of representations.
     * 
     * @param mapReps
     *            The map to complete.
     * @param representations
     *            The source list.
     */
    private static void addRepresentations(
            Map<String, RepresentationInfo> mapReps,
            List<RepresentationInfo> representations) {
        if (representations != null) {
            for (RepresentationInfo r : representations) {
                if (!mapReps.containsKey(r.getIdentifier())) {
                    mapReps.put(r.getIdentifier(), r);
                }
            }
        }
    }

    /**
     * Completes the given {@link Contract} with the list of resources.
     * 
     * @param application
     *            The source application.
     * @param contract
     *            The contract to complete.
     * @param resources
     *            The list of resources.
     * @param basePath
     *            The resources base path.
     * @param mapReps
     *            The lndex of representations.
     */
    private static void addResources(ApplicationInfo application,
            Contract contract, List<ResourceInfo> resources, String basePath,
            Map<String, RepresentationInfo> mapReps) {
        for (ResourceInfo ri : resources) {
            Resource resource = new Resource();
            resource.setDescription(toString(ri.getDocumentations()));
            resource.setName(ri.getIdentifier());
            if (ri.getPath() == null) {
                resource.setResourcePath("/");
            } else if (!ri.getPath().startsWith("/")) {
                resource.setResourcePath("/" + ri.getPath());
            } else {
                resource.setResourcePath(ri.getPath());
            }

            resource.setPathVariables(new ArrayList<PathVariable>());
            for (ParameterInfo pi : ri.getParameters()) {
                if (ParameterStyle.TEMPLATE.equals(pi.getStyle())) {
                    PathVariable pathVariable = new PathVariable();

                    pathVariable
                            .setDescription(toString(pi.getDocumentations()));
                    pathVariable.setName(pi.getName());

                    resource.getPathVariables().add(pathVariable);
                }
            }

            if (!ri.getChildResources().isEmpty()) {
                addResources(application, contract, ri.getChildResources(),
                        resource.getResourcePath(), mapReps);
            }
            LOGGER.fine("Resource " + ri.getPath() + " added.");

            if (ri.getMethods().isEmpty()) {
                LOGGER.warning("Resource " + ri.getIdentifier()
                        + " has no methods.");
                continue;
            }

            resource.setOperations(new ArrayList<Operation>());
            for (MethodInfo mi : ri.getMethods()) {
                String methodName = mi.getMethod().getName();
                if ("OPTIONS".equals(methodName) || "PATCH".equals(methodName)) {
                    LOGGER.fine("Method " + methodName + " ignored.");
                    continue;
                }
                LOGGER.fine("Method " + methodName + " added.");
                Operation operation = new Operation();
                operation.setDescription(toString(mi.getDocumentations()));
                operation.setName(methodName);
                // TODO complete Method class with mi.getName()
                operation.setMethod(mi.getMethod().getName());

                // Fill fields produces/consumes
                String mediaType;
                if (mi.getRequest() != null
                        && mi.getRequest().getRepresentations() != null) {
                    List<RepresentationInfo> consumed = mi.getRequest()
                            .getRepresentations();
                    for (RepresentationInfo reprInfo : consumed) {
                        mediaType = reprInfo.getMediaType().getName();
                        operation.getConsumes().add(mediaType);
                    }
                }

                if (mi.getResponse() != null
                        && mi.getResponse().getRepresentations() != null) {
                    List<RepresentationInfo> produced = mi.getResponse()
                            .getRepresentations();
                    for (RepresentationInfo reprInfo : produced) {
                        mediaType = reprInfo.getMediaType().getName();
                        operation.getProduces().add(mediaType);
                    }
                }

                // Complete parameters
                operation.setHeaders(new ArrayList<Header>());
                operation.setQueryParameters(new ArrayList<QueryParameter>());
                if (mi.getRequest() != null) {
                    for (ParameterInfo pi : mi.getRequest().getParameters()) {
                        if (ParameterStyle.HEADER.equals(pi.getStyle())) {
                            Header header = new Header();
                            header.setAllowMultiple(pi.isRepeating());
                            header.setDefaultValue(pi.getDefaultValue());
                            header.setDescription(toString(
                                    pi.getDocumentations(),
                                    pi.getDefaultValue()));
                            header.setName(pi.getName());
                            header.setPossibleValues(new ArrayList<String>());
                            header.setRequired(pi.isRequired());

                            operation.getHeaders().add(header);
                        } else if (ParameterStyle.QUERY.equals(pi.getStyle())) {
                            QueryParameter queryParameter = new QueryParameter();
                            queryParameter.setAllowMultiple(pi.isRepeating());
                            queryParameter
                                    .setDefaultValue(pi.getDefaultValue());
                            queryParameter.setDescription(toString(
                                    pi.getDocumentations(),
                                    pi.getDefaultValue()));
                            queryParameter.setName(pi.getName());
                            queryParameter
                                    .setPossibleValues(new ArrayList<String>());
                            queryParameter.setRequired(pi.isRequired());

                            operation.getQueryParameters().add(queryParameter);
                        }
                    }
                }
                for (ParameterInfo pi : mi.getParameters()) {
                    if (ParameterStyle.HEADER.equals(pi.getStyle())) {
                        Header header = new Header();
                        header.setAllowMultiple(pi.isRepeating());
                        header.setDefaultValue(pi.getDefaultValue());
                        header.setDescription(toString(pi.getDocumentations(),
                                pi.getDefaultValue()));
                        header.setName(pi.getName());
                        header.setPossibleValues(new ArrayList<String>());
                        header.setRequired(pi.isRequired());

                        operation.getHeaders().add(header);
                    } else if (ParameterStyle.QUERY.equals(pi.getStyle())) {
                        QueryParameter queryParameter = new QueryParameter();
                        queryParameter.setAllowMultiple(pi.isRepeating());
                        queryParameter.setDefaultValue(pi.getDefaultValue());
                        queryParameter.setDescription(toString(
                                pi.getDocumentations(), pi.getDefaultValue()));
                        queryParameter.setName(pi.getName());
                        queryParameter
                                .setPossibleValues(new ArrayList<String>());
                        queryParameter.setRequired(pi.isRequired());

                        operation.getQueryParameters().add(queryParameter);
                    }
                }

                if (mi.getRequest() != null
                        && mi.getRequest().getRepresentations() != null
                        && !mi.getRequest().getRepresentations().isEmpty()) {
                    addRepresentations(mapReps, mi.getRequest()
                            .getRepresentations());

                    Body body = new Body();
                    // TODO analyze
                    // The models differ : one representation / one variant
                    // for Restlet one representation / several variants for
                    // APIspark
                    body.setRepresentation(mi.getRequest().getRepresentations()
                            .get(0).getType().getSimpleName());
                    body.setArray(mi.getRequest().getRepresentations().get(0)
                            .isCollection());

                    operation.setInRepresentation(body);
                }

                if (mi.getResponses() != null && !mi.getResponses().isEmpty()) {
                    operation.setResponses(new ArrayList<Response>());

                    Body body = new Body();
                    // TODO analyze
                    // The models differ : one representation / one variant
                    // for Restlet one representation / several variants for
                    // APIspark
                    if (!mi.getResponse().getRepresentations().isEmpty()) {
                        body.setRepresentation(mi.getResponse()
                                .getRepresentations().get(0).getType()
                                .getSimpleName());
                        body.setArray(mi.getResponse().getRepresentations()
                                .get(0).isCollection());
                    }
                    operation.setOutRepresentation(body);

                    for (ResponseInfo rio : mi.getResponses()) {
                        addRepresentations(mapReps, rio.getRepresentations());

                        if (!rio.getStatuses().isEmpty()) {
                            Status status = rio.getStatuses().get(0);
                            // TODO analyze
                            // The models differ : one representation / one
                            // variant
                            // for Restlet one representation / several
                            // variants for
                            // APIspark

                            Response response = new Response();
                            response.setBody(body);
                            response.setCode(status.getCode());
                            response.setName(toString(rio.getDocumentations()));
                            response.setDescription(toString(rio
                                    .getDocumentations()));
                            response.setMessage(status.getDescription());
                            // response.setName();

                            operation.getResponses().add(response);
                        }
                    }
                }

                resource.getOperations().add(operation);
            }

            contract.getResources().add(resource);
        }
    }

    /**
>>>>>>> b0a8320d
     * Returns an instance of what must be a subclass of {@link Application}.
     * Returns null in case of errors.
     * 
     * @param className
     *            The name of the application class.
     * @return An instance of what must be a subclass of {@link Application}.
     */
    private static Application getApplication(String className) {
        Application result = null;

        if (className == null) {
            return result;
        }

        Class<?> clazz = null;
        try {
            clazz = Class.forName(className);
            if (Application.class.isAssignableFrom(clazz)) {
                result = (Application) clazz.getConstructor().newInstance();
            } else {
                LOGGER.log(Level.SEVERE, className
                        + " does not seem to be a valid subclass of "
                        + Application.class.getName() + " class.");
            }
        } catch (ClassNotFoundException e) {
            LOGGER.log(Level.SEVERE, "Cannot locate the definition source.", e);
        } catch (InstantiationException e) {
            LOGGER.log(Level.SEVERE,
                    "Cannot instantiate the application class.", e);
        } catch (IllegalAccessException e) {
            LOGGER.log(Level.SEVERE,
                    "Cannot instantiate the application class.", e);
        } catch (IllegalArgumentException e) {
            LOGGER.log(
                    Level.SEVERE,
                    "Check that the application class has an empty constructor.",
                    e);
        } catch (InvocationTargetException e) {
            LOGGER.log(Level.SEVERE,
                    "Cannot instantiate the application class.", e);
        } catch (NoSuchMethodException e) {
            LOGGER.log(
                    Level.SEVERE,
                    "Check that the application class has an empty constructor.",
                    e);
        } catch (SecurityException e) {
            LOGGER.log(Level.SEVERE,
                    "Cannot instantiate the application class.", e);
        }

        return result;
    }

    /**
     * Returns a APISpark description of the current application. By default,
     * this method discovers all the resources attached to this application. It
     * can be overridden to add documentation, list of representations, etc.
     * 
     * @param request
     *            The current request.
     * @param response
     *            The current response.
     * @return An application description.
     */
    protected static ApplicationInfo getApplicationInfo(
            Application application, Reference baseRef) {
        ApplicationInfo applicationInfo = new ApplicationInfo();
        if ((application.getName() != null) && !application.getName().isEmpty()) {
            DocumentationInfo doc = null;
            if (applicationInfo.getDocumentations().isEmpty()) {
                doc = new DocumentationInfo();
                applicationInfo.getDocumentations().add(doc);
            } else {
                doc = applicationInfo.getDocumentations().get(0);
            }
            applicationInfo.setName(application.getName());
            doc.setTitle(application.getName());
        }
        applicationInfo.getResources().setBaseRef(baseRef);
        applicationInfo.getResources().setResources(
                getResourceInfos(applicationInfo,
                        getNextRouter(application.getInboundRoot()), "/"));

        return applicationInfo;
    }

    /**
     * Returns an instance of what must be a subclass of {@link Component}.
     * Returns null in case of errors.
     * 
     * @param className
     *            The name of the component class.
     * @return An instance of what must be a subclass of {@link Component}.
     */
    private static Component getComponent(String className) {
        Component result = null;

        if (className == null) {
            return result;
        }

        Class<?> clazz = null;
        try {
            clazz = Class.forName(className);
            if (Component.class.isAssignableFrom(clazz)) {
                result = (Component) clazz.getConstructor().newInstance();
            } else {
                LOGGER.log(Level.SEVERE, className
                        + " does not seem to a valid subclass of "
                        + Component.class.getName() + " class.");
            }
        } catch (ClassNotFoundException e) {
            LOGGER.log(Level.SEVERE, "Cannot locate the component class.", e);
        } catch (InstantiationException e) {
            LOGGER.log(Level.SEVERE, "Cannot instantiate the component class.",
                    e);
        } catch (IllegalAccessException e) {
            LOGGER.log(Level.SEVERE, "Cannot instantiate the component class.",
                    e);
        } catch (IllegalArgumentException e) {
            LOGGER.log(Level.SEVERE,
                    "Check that the component class has an empty constructor.",
                    e);
        } catch (InvocationTargetException e) {
            LOGGER.log(Level.SEVERE, "Cannot instantiate the component class.",
                    e);
        } catch (NoSuchMethodException e) {
            LOGGER.log(Level.SEVERE,
                    "Check that the component class has an empty constructor.",
                    e);
        } catch (SecurityException e) {
            LOGGER.log(Level.SEVERE, "Cannot instantiate the component class.",
                    e);
        }

        return result;
    }

    /**
     * Returns the next application available.
     * 
     * @param current
     *            The current Restlet to inspect.
     * @return The first application available.
     */
    private static Application getNextApplication(Restlet current) {
        Application result = null;
        if (current instanceof Application) {
            result = (Application) current;
        } else if (current instanceof Filter) {
            result = getNextApplication(((Filter) current).getNext());
        } else if (current instanceof Router) {
            Router router = (Router) current;
            for (Route route : router.getRoutes()) {
                result = getNextApplication(route.getNext());
                if (result != null) {
                    break;
                }
            }
        }

        return result;
    }

    /**
     * Returns the next router available.
     * 
     * @param current
     *            The current Restlet to inspect.
     * @return The first router available.
     */
    private static Router getNextRouter(Restlet current) {
        Router result = null;
        if (current instanceof Router) {
            result = (Router) current;
        } else if (current instanceof Filter) {
            result = getNextRouter(((Filter) current).getNext());
        }

        return result;
    }

    /**
     * Returns the value according to its index.
     * 
     * @param args
     *            The argument table.
     * @param index
     *            The index of the argument.
     * @return The value of the given argument.
     */
    private static String getParameter(String[] args, int index) {
        if (index >= args.length) {
            return null;
        } else {
            String value = args[index];
            if ("-s".equals(value) || "-u".equals(value) || "-p".equals(value)
                    || "-d".equals(value) || "-c".equals(value)) {
                // In case the given value is actually an option, reset it.
                value = null;
            }
            return value;
        }
    }

    /**
     * Completes the data available about a given Filter instance.
     * 
     * @param applicationInfo
     *            The parent application.
     * @param filter
     *            The Filter instance to document.
     * @param path
     *            The base path.
     * @param request
     *            The current request.
     * @param response
     *            The current response.
     * @return The resource description.
     */
    private static ResourceInfo getResourceInfo(
            ApplicationInfo applicationInfo, Filter filter, String path) {
        return getResourceInfo(applicationInfo, filter.getNext(), path);
    }

    /**
     * Completes the data available about a given Finder instance.
     * 
     * @param applicationInfo
     *            The parent application.
     * @param resourceInfo
     *            The ResourceInfo object to complete.
     * @param finder
     *            The Finder instance to document.
     */
    private static ResourceInfo getResourceInfo(
            ApplicationInfo applicationInfo, Finder finder, String path) {
        ResourceInfo result = null;
        Object resource = null;

        if (finder instanceof Directory) {
            resource = finder;
        } else {
            ServerResource sr = finder.find(null, null);

            if (sr != null) {
                // The handler instance targeted by this finder.
                Request request = new Request();
                org.restlet.Response response = new org.restlet.Response(
                        request);
                sr.setRequest(request);
                sr.setResponse(response);
                sr.updateAllowedMethods();
                resource = sr;
            }
        }

        if (resource != null) {
            result = new ResourceInfo();
            ResourceInfo.describe(applicationInfo, result, resource, path);
        }

        return result;
    }

    /**
     * Completes the data available about a given Restlet instance.
     * 
     * @param applicationInfo
     *            The parent application.
     * @param resourceInfo
     *            The ResourceInfo object to complete.
     * @param restlet
     *            The Restlet instance to document.
     */
    private static ResourceInfo getResourceInfo(
            ApplicationInfo applicationInfo, Restlet restlet, String path) {
        ResourceInfo result = null;

        if (restlet instanceof Finder) {
            result = getResourceInfo(applicationInfo, (Finder) restlet, path);
        } else if (restlet instanceof Router) {
            result = new ResourceInfo();
            result.setPath(path);
            result.setChildResources(getResourceInfos(applicationInfo,
                    (Router) restlet, path));
        } else if (restlet instanceof Filter) {
            result = getResourceInfo(applicationInfo, (Filter) restlet, path);
        }

        return result;
    }

    /**
     * Returns the APISpark data about the given Route instance.
     * 
     * @param applicationInfo
     *            The parent application.
     * @param route
     *            The Route instance to document.
     * @param basePath
     *            The base path.
     * @return The APISpark data about the given Route instance.
     */
    private static ResourceInfo getResourceInfo(
            ApplicationInfo applicationInfo, Route route, String basePath) {
        ResourceInfo result = null;

        if (route instanceof TemplateRoute) {
            TemplateRoute templateRoute = (TemplateRoute) route;
            String path = templateRoute.getTemplate().getPattern();

            // APISpark requires resource paths to be relative to parent path
            if (path.startsWith("/") && basePath.endsWith("/")) {
                path = basePath + path.substring(1);
            } else {
                path = basePath + path;
            }

            result = getResourceInfo(applicationInfo, route.getNext(), path);
        }

        return result;
    }

    /**
     * Completes the list of ResourceInfo instances for the given Router
     * instance.
     * 
     * @param applicationInfo
     *            The parent application.
     * @param router
     *            The router to document.
     * @param path
     *            The base path.
     * @return The list of ResourceInfo instances to complete.
     */
    private static List<ResourceInfo> getResourceInfos(
            ApplicationInfo applicationInfo, Router router, String path) {
        List<ResourceInfo> result = new ArrayList<ResourceInfo>();

        if (router != null) {
            for (Route route : router.getRoutes()) {
                ResourceInfo resourceInfo = getResourceInfo(applicationInfo,
                        route, path);

                if (resourceInfo != null) {
                    result.add(resourceInfo);
                }
            }

            if (router.getDefaultRoute() != null) {
                ResourceInfo resourceInfo = getResourceInfo(applicationInfo,
                        router.getDefaultRoute(), path);
                if (resourceInfo != null) {
                    result.add(resourceInfo);
                }
            }
        }

        return result;
    }

    /**
     * Prints the instructions necessary to launch this tool.
     */
    private static void printHelp() {
        PrintStream o = System.out;

        o.println("SYNOPSIS");
        printSynopsis(o, Introspector.class, "[options] APPLICATION");
        printSynopsis(o, Introspector.class,
                "-l swagger [options] SWAGGER DEFINITION URL/PATH");
        o.println("DESCRIPTION");
        printSentence(
                o,
                "Publish to the APISpark platform the description of your Web API, represented by APPLICATION,",
                "the full name of your Restlet application class or by the swagger definition available on the ",
                "URL/PATH");
        printSentence(
                o,
                "If the whole process is successfull, it displays the url of the corresponding documentation.");
        o.println("OPTIONS");
        printOption(o, "-h", "Prints this help.");
        printOption(o, "-u", "The mandatory APISpark user name.");
        printOption(o, "-p", "The mandatory APISpark user secret key.");
        printOption(o, "-s",
                "The optional APISpark platform URL (by default https://apispark.com).");
        printOption(o, "-c",
                "The optional full name of your Restlet Component class.",
                "This allows to collect some other data, such as the endpoint.");
        printOption(
                o,
                "-d",
                "The optional identifier of an existing definition hosted by APISpark you want to update with this new documentation.");
        printOption(
                o,
                "-l",
                "The optional name of the description language of the definition you want to upload. Possible value: swagger");
        printOption(o, "-v",
                "The optional parameter switching the process to a verbose mode");
    }

    /**
     * Main class, invoke this class without argument to get help instructions.
     * 
     * @param args
     * @throws SwaggerConversionException
     */
    public static void main(String[] args) throws SwaggerConversionException {
        Engine.register();
        String ulogin = null;
        String upwd = null;
        String serviceUrl = null;
        String defSource = null;
        String compName = null;
        String definitionId = null;
        String language = null;

        LOGGER.fine("Get parameters");
        for (int i = 0; i < (args.length); i++) {
            if ("-h".equals(args[i])) {
                printHelp();
                System.exit(0);
            } else if ("-u".equals(args[i])) {
                ulogin = getParameter(args, ++i);
            } else if ("-p".equals(args[i])) {
                upwd = getParameter(args, ++i);
            } else if ("-s".equals(args[i])) {
                serviceUrl = getParameter(args, ++i);
            } else if ("-c".equals(args[i])) {
                compName = getParameter(args, ++i);
            } else if ("-d".equals(args[i])) {
                definitionId = getParameter(args, ++i);
            } else if ("-l".equals(args[i])) {
                language = getParameter(args, ++i).toLowerCase();
            } else if ("-v".equals(args[i])) {
                Engine.setLogLevel(Level.FINE);
            } else {
                defSource = args[i];
            }
        }
        Engine.getLogger("").getHandlers()[0]
                .setFilter(new java.util.logging.Filter() {
                    public boolean isLoggable(LogRecord record) {
                        return record.getLoggerName().startsWith(
                                "org.restlet.ext.apispark");
                    }
                });

        LOGGER.fine("Check parameters");
        if (isEmpty(serviceUrl)) {
            serviceUrl = "https://apispark.com/";
        }
        if (!serviceUrl.endsWith("/")) {
            serviceUrl += "/";
        }

        if (isEmpty(ulogin) || isEmpty(upwd) || isEmpty(defSource)) {
            printHelp();
            System.exit(1);
        }

        // TODO validate the definition URL:
        // * accept absolute urls
        // * accept relative urls such as /definitions/{id} and concatenate with
        // the serviceUrl
        // * accept relative urls such as {id} and concatenate with the
        // serviceUrl

        // Validate the application class name
        Application application = null;
        Component component = null;
        Definition definition = null;
        if (language == null) {
            application = getApplication(defSource);
            component = getComponent(compName);
        }

        if (application != null) {
            LOGGER.info("Instantiate introspector");
            Introspector i = new Introspector(component, application);

            LOGGER.info("Generate documentation");
            definition = i.getDefinition();
        } else if ("swagger".equals(language)) {
            definition = SwaggerUtils.getDefinition(defSource, ulogin, upwd);
        }
        if (definition != null) {
            sendDefinition(definition, definitionId, ulogin, upwd, serviceUrl, LOGGER);
        } else {
            LOGGER.severe("Please provide a valid application class name or definition URL.");
        }
    }

<<<<<<< HEAD
=======
    /**
     * Prints the instructions necessary to launch this tool.
     */
    private static void printHelp() {
        PrintStream o = System.out;

        o.println("SYNOPSIS");
        printSynopsis(o, Introspector.class, "[options] APPLICATION");
        printSynopsis(o, Introspector.class,
                "-l swagger [options] SWAGGER DEFINITION URL/PATH");
        o.println("DESCRIPTION");
        printSentence(
                o,
                "Publish to the APISpark platform the description of your Web API, represented by APPLICATION,",
                "the full name of your Restlet application class or by the swagger definition available on the ",
                "URL/PATH");
        printSentence(
                o,
                "If the whole process is successfull, it displays the url of the corresponding documentation.");
        o.println("OPTIONS");
        printOption(o, "-h", "Prints this help.");
        printOption(o, "-u", "The mandatory APISpark user name.");
        printOption(o, "-p", "The mandatory APISpark user secret key.");
        printOption(o, "-s",
                "The optional APISpark platform URL (by default https://apispark.com).");
        printOption(o, "-c",
                "The optional full name of your Restlet Component class.",
                "This allows to collect some other data, such as the endpoint.");
        printOption(
                o,
                "-d",
                "The optional identifier of an existing definition hosted by APISpark you want to update with this new documentation.");
        printOption(
                o,
                "-l",
                "The optional name of the description language of the definition you want to upload. Possible value: swagger");
        printOption(o, "-v",
                "The optional parameter switching the process to a verbose mode");
    }

    /**
     * Displays an option and its description to the console.
     * 
     * @param o
     *            The console stream.
     * @param option
     *            The option.
     * @param strings
     *            The option's description.
     */
    private static void printOption(PrintStream o, String option,
            String... strings) {
        printSentence(o, 7, option);
        printSentence(o, 14, strings);
    }

    /**
     * Formats a list of Strings by lines of 80 characters maximul, and displays
     * it to the console.
     * 
     * @param o
     *            The console.
     * @param shift
     *            The number of characters to shift the list of strings on the
     *            left.
     * @param strings
     *            The list of Strings to display.
     */
    private static void printSentence(PrintStream o, int shift,
            String... strings) {
        int blockLength = 80 - shift - 1;
        String tab = "";
        for (int i = 0; i < shift; i++) {
            tab = tab.concat(" ");
        }
        StringBuilder sb = new StringBuilder();
        for (int i = 0; i < strings.length; i++) {
            if (i > 0) {
                sb.append(" ");
            }
            sb.append(strings[i]);
        }
        String sentence = sb.toString();
        // Cut in slices
        int index = 0;
        while (index < (sentence.length() - 1)) {
            o.print(tab);
            int length = Math.min(index + blockLength, sentence.length() - 1);
            if ((length - index) < blockLength) {
                o.println(sentence.substring(index));
                index = length + 1;
            } else if (sentence.charAt(length) == ' ') {
                o.println(sentence.substring(index, length));
                index = length + 1;
            } else {
                length = sentence.substring(index, length - 1).lastIndexOf(' ');
                if (length != -1) {
                    o.println(sentence.substring(index, index + length));
                    index += length + 1;
                } else {
                    length = sentence.substring(index).indexOf(' ');
                    if (length != -1) {
                        o.println(sentence.substring(index, index + length));
                        index += length + 1;
                    } else {
                        o.println(sentence.substring(index));
                        index = sentence.length();
                    }
                }
            }
        }
    }

    /**
     * Displays a list of String to the console.
     * 
     * @param o
     *            The console stream.
     * @param strings
     *            The list of Strings to display.
     */
    private static void printSentence(PrintStream o, String... strings) {
        printSentence(o, 7, strings);
    }

    /**
     * Displays the command line.
     * 
     * @param o
     *            The console stream.
     * @param clazz
     *            The main class.
     * @param command
     *            The command line.
     */
    private static void printSynopsis(PrintStream o, Class<?> clazz,
            String command) {
        printSentence(o, 7, clazz.getName(), command);
    }

    private static void sendDefinition(Definition definition,
            String definitionId, String ulogin, String upwd, String serviceUrl) {
        try {
            JacksonRepresentation<Definition> jr = new JacksonRepresentation<Definition>(
                    definition);
            try {
                jr.write(System.out);
            } catch (IOException e1) {
                // TODO Auto-generated catch block
                e1.printStackTrace();
            }
            ClientResource cr = new ClientResource(serviceUrl);
            cr.setChallengeResponse(ChallengeScheme.HTTP_BASIC, ulogin, upwd);

            if (definitionId == null) {
                cr.addSegment("definitions");
                LOGGER.info("Create a new documentation");
                cr.post(definition, MediaType.APPLICATION_JSON);
            } else {
                cr.addSegment("apis").addSegment(definitionId)
                        .addSegment("definitions");
                LOGGER.info("Update the documentation of "
                        + cr.getReference().toString());
                cr.put(definition, MediaType.APPLICATION_JSON);
            }

            LOGGER.fine("Display result");
            System.out.println("Process successfully achieved.");
            // This is not printed by a logger which may be muted.
            if (cr.getResponseEntity() != null
                    && cr.getResponseEntity().isAvailable()) {
                try {
                    cr.getResponseEntity().write(System.out);
                    System.out.println();
                } catch (IOException e) {
                    // [PENDING] analysis
                    LOGGER.warning("Request successfully achieved by the server, but it's response cannot be printed");
                }
            }
            if (cr.getLocationRef() != null) {
                System.out
                        .println("Your Web API documentation is accessible at this URL: "
                                + cr.getLocationRef());
            }
        } catch (ResourceException e) {
            // TODO Should we detail by status?
            if (e.getStatus().isConnectorError()) {
                LOGGER.severe("Cannot reach the remote service, could you check your network connection?");
                LOGGER.severe("Could you check that the following service is up? "
                        + serviceUrl);
            } else if (e.getStatus().isClientError()) {
                LOGGER.severe("Check that you provide valid credentials, or valid service url.");
            } else if (e.getStatus().isServerError()) {
                LOGGER.severe("The server side encounters some issues, please try later.");
            }
        }
    }

    /**
     * Converts a ApplicationInfo to a {@link Definition} object.
     * 
     * @param application
     *            The {@link ApplicationInfo} instance.
     * @return The definintion instance.
     */
    private static Definition toDefinition(ApplicationInfo application) {
        Definition result = null;
        if (application != null) {
            result = new Definition();
            result.setVersion(application.getVersion());
            if (application.getResources().getBaseRef() != null) {
                result.setEndpoint(application.getResources().getBaseRef()
                        .toString());
            }

            Contract contract = new Contract();
            result.setContract(contract);
            contract.setDescription(toString(application.getDocumentations()));
            contract.setName(application.getName());
            if (contract.getName() == null || contract.getName().isEmpty()) {
                contract.setName(application.getClass().getName());
                LOGGER.log(Level.WARNING,
                        "Please provide a name to your application, used "
                                + contract.getName() + " by default.");
            }
            LOGGER.fine("Contract " + contract.getName() + " added.");

            // List of resources.
            contract.setResources(new ArrayList<Resource>());
            Map<String, RepresentationInfo> mapReps = new HashMap<String, RepresentationInfo>();
            addResources(application, contract, application.getResources()
                    .getResources(), result.getEndpoint(), mapReps);

            java.util.List<String> protocols = new ArrayList<String>();
            for (ConnectorHelper<Server> helper : Engine.getInstance()
                    .getRegisteredServers()) {
                for (Protocol protocol : helper.getProtocols()) {
                    if (!protocols.contains(protocol.getName())) {
                        LOGGER.fine("Protocol " + protocol.getName()
                                + " added.");
                        protocols.add(protocol.getName());
                    }
                }
            }

            // List of representations.
            contract.setRepresentations(new ArrayList<Representation>());
            for (RepresentationInfo ri : application.getRepresentations()) {
                if (!mapReps.containsKey(ri.getIdentifier())) {
                    mapReps.put(ri.getIdentifier(), ri);
                }
            }
            // This first phase discovers representations related to annotations
            // Let's cope with the inheritance chain, and complex properties
            List<RepresentationInfo> toBeAdded = new ArrayList<RepresentationInfo>();
            // Initialize the list of classes to be anaylized
            for (RepresentationInfo ri : mapReps.values()) {
                if (ri.isRaw()) {
                    continue;
                }
                if (ri.isCollection()
                        && !mapReps.containsKey(ri.getType().getName())) {
                    // Check if the type has been described.
                    RepresentationInfo r = new RepresentationInfo(
                            ri.getMediaType());
                    r.setType(ri.getType());
                    toBeAdded.add(r);
                }
                // Parent class
                Class<?> parentType = ri.getType().getSuperclass();
                if (parentType != null && ReflectUtils.isJdkClass(parentType)) {
                    // TODO This type must introspected too, as it will reveal
                    // other representation
                    parentType = null;
                }
                if (parentType != null
                        && !mapReps.containsKey(parentType.getName())) {
                    RepresentationInfo r = new RepresentationInfo(
                            ri.getMediaType());
                    r.setType(parentType);
                    toBeAdded.add(r);
                }
                for (PropertyInfo pi : ri.getProperties()) {
                    if (pi.getType() != null
                            && !mapReps.containsKey(pi.getType().getName())
                            && !toBeAdded.contains(pi.getType())) {
                        RepresentationInfo r = new RepresentationInfo(
                                ri.getMediaType());
                        r.setType(pi.getType());
                        toBeAdded.add(r);
                    }
                }
            }
            // Second phase, discover classes and loop while classes are unknown
            while (!toBeAdded.isEmpty()) {
                RepresentationInfo[] tab = new RepresentationInfo[toBeAdded
                        .size()];
                toBeAdded.toArray(tab);
                toBeAdded.clear();
                for (int i = 0; i < tab.length; i++) {
                    RepresentationInfo current = tab[i];
                    if (!current.isRaw()
                            && !ReflectUtils.isJdkClass(current.getType())) {
                        if (!mapReps.containsKey(current.getName())) {
                            // TODO clearly something is wrong here. We should
                            // list all representations when discovering the
                            // method.
                            RepresentationInfo ri = RepresentationInfo
                                    .introspect(current.getType(), null,
                                            current.getMediaType());
                            mapReps.put(ri.getIdentifier(), ri);
                            // have a look at the parent type

                            Class<?> parentType = ri.getType().getSuperclass();
                            if (parentType != null
                                    && ReflectUtils.isJdkClass(parentType)) {
                                // TODO This type must introspected too, as it
                                // will reveal
                                // other representation
                                parentType = null;
                            }
                            if (parentType != null
                                    && !mapReps.containsKey(parentType
                                            .getName())) {
                                RepresentationInfo r = new RepresentationInfo(
                                        ri.getMediaType());
                                r.setType(parentType);
                                toBeAdded.add(r);
                            }
                            for (PropertyInfo prop : ri.getProperties()) {
                                if (prop.getType() != null
                                        && !mapReps.containsKey(prop.getType()
                                                .getName())
                                        && !toBeAdded.contains(prop.getType())) {
                                    RepresentationInfo r = new RepresentationInfo(
                                            ri.getMediaType());
                                    r.setType(prop.getType());
                                    toBeAdded.add(r);
                                }
                            }
                        }
                    }
                }
            }

            for (RepresentationInfo ri : mapReps.values()) {
                if (ri.isCollection()) {
                    continue;
                }
                LOGGER.fine("Representation " + ri.getName() + " added.");
                Representation rep = new Representation();

                // TODO analyze
                // The models differ : one representation / one variant for
                // Restlet
                // one representation / several variants for APIspark
                rep.setDescription(toString(ri.getDocumentations()));
                rep.setName(ri.getName());

                rep.setProperties(new ArrayList<Property>());
                for (PropertyInfo pi : ri.getProperties()) {
                    LOGGER.fine("Property " + pi.getName() + " added.");
                    Property p = new Property();
                    p.setDefaultValue(pi.getDefaultValue());
                    p.setDescription(pi.getDescription());
                    p.setMax(pi.getMax());
                    p.setMaxOccurs(pi.getMaxOccurs());
                    p.setMin(pi.getMin());
                    p.setMinOccurs(pi.getMinOccurs());
                    p.setName(pi.getName());
                    p.setPossibleValues(pi.getPossibleValues());
                    if (pi.getType() != null) {
                        // TODO: handle primitive type, etc
                        p.setType(pi.getType().getSimpleName());
                    }

                    p.setUniqueItems(pi.isUniqueItems());

                    rep.getProperties().add(p);
                }

                rep.setRaw(ri.isRaw() || ReflectUtils.isJdkClass(ri.getType()));
                contract.getRepresentations().add(rep);
            }
        }

        Collections.sort(result.getContract().getRepresentations(),
                new Comparator<Representation>() {

                    @Override
                    public int compare(Representation o1, Representation o2) {
                        return o1.getName().compareTo(o2.getName());
                    }

                });
        Collections.sort(result.getContract().getResources(),
                new Comparator<Resource>() {

                    @Override
                    public int compare(Resource o1, Resource o2) {
                        return o1.getResourcePath().compareTo(
                                o2.getResourcePath());
                    }

                });
        return result;
    }

    /**
     * Concats a list of {@link DocumentationInfo} instances as a single String.
     * 
     * @param dis
     *            The list of {@link DocumentationInfo} instances.
     * @return A String value.
     */
    private static String toString(List<DocumentationInfo> dis) {
        return toString(dis, "");
    }

    /**
     * Concats a list of {@link DocumentationInfo} instances as a single String.
     * 
     * @param dis
     *            The list of {@link DocumentationInfo} instances.
     * @return A String value.
     */
    private static String toString(List<DocumentationInfo> dis,
            String defaultValue) {
        if (dis != null && !dis.isEmpty()) {
            StringBuilder d = new StringBuilder();
            for (DocumentationInfo doc : dis) {
                if (doc.getTextContent() != null) {
                    d.append(doc.getTextContent());
                }
            }
            if (d.length() > 0) {
                return d.toString();
            }
        }

        return defaultValue;
    }

>>>>>>> b0a8320d
    /** The current Web API definition. */
    private Definition definition;

    /**
     * Constructor.
     * 
     * @param application
     *            An application to introspect.
     */
    public Introspector(Application application, boolean verbose) {
        this(null, application);
    }

    /**
     * Constructor.
     * 
     * @param component
     *            An component to introspect in order to get extra details such
     *            as the endpoint.
     * @param application
     *            An application to introspect.
     */
    public Introspector(Component component, Application application) {
        definition = IntrospectionConverter.toDefinition(
                getApplicationInfo(application, null), LOGGER);

        if (component != null && definition != null) {
            LOGGER.fine("Look for the endpoint.");
            String endpoint = null;
            // TODO What if the application is attached to several endpoints?
            // Look for the endpoint to which this application is attached.
            endpoint = getEndpoint(component.getDefaultHost(), application);
            for (int i = 0; endpoint == null && i < component.getHosts().size(); i++) {
                VirtualHost virtualHost = component.getHosts().get(i);
                endpoint = getEndpoint(virtualHost, application);
            }
            definition.setEndpoint(endpoint);
        }
    }

    /**
     * Returns the current definition.
     * 
     * @return The current definition.
     */
    private Definition getDefinition() {
        return definition;
    }

    /**
     * Returns the endpoint to which the application is attached.
     * 
     * @param virtualHost
     *            The virtual host to which this application may be attached.
     * @param application
     *            The application.
     * @return The endpoint.
     */
    private String getEndpoint(VirtualHost virtualHost, Application application) {
        String result = null;

        for (Route route : virtualHost.getRoutes()) {
            if (route.getNext() != null) {
                Application app = getNextApplication(route.getNext());
                if (app != null
                        && application.getClass().equals(app.getClass())) {
                    String hostDomain = null;
                    if (virtualHost.getHostDomain() != null
                            && !".*".equals(virtualHost.getHostDomain())) {
                        if (virtualHost.getHostDomain().contains("|")) {
                            hostDomain = virtualHost.getHostDomain().split("|")[0];
                        } else {
                            hostDomain = virtualHost.getHostDomain();
                        }
                    }
                    if (hostDomain != null) {
                        Protocol scheme = null;
                        if (!".*".equals(virtualHost.getHostScheme())) {
                            scheme = Protocol.valueOf(virtualHost
                                    .getHostScheme());
                        }
                        if (scheme == null) {
                            scheme = Protocol.HTTP;
                        }
                        Reference ref = new Reference();
                        ref.setProtocol(scheme);
                        ref.setHostDomain(hostDomain);
                        if (route instanceof TemplateRoute) {
                            ref.addSegment(((TemplateRoute) route)
                                    .getTemplate().getPattern());
                        }
                        try {
                            ref.setHostPort(Integer.parseInt(virtualHost
                                    .getHostPort()));
                        } catch (Exception e) {
                            // Nothing
                        }
                        // Concatenate in order to get the endpoint
                        result = ref.toString();
                    }
                }
            }
        }
        return result;
    }

}<|MERGE_RESOLUTION|>--- conflicted
+++ resolved
@@ -33,12 +33,9 @@
 
 package org.restlet.ext.apispark;
 
-import java.io.IOException;
 import java.io.PrintStream;
 import java.lang.reflect.InvocationTargetException;
 import java.util.ArrayList;
-import java.util.Collections;
-import java.util.Comparator;
 import java.util.List;
 import java.util.logging.Level;
 import java.util.logging.LogRecord;
@@ -48,8 +45,6 @@
 import org.restlet.Component;
 import org.restlet.Request;
 import org.restlet.Restlet;
-import org.restlet.data.ChallengeScheme;
-import org.restlet.data.MediaType;
 import org.restlet.data.Protocol;
 import org.restlet.data.Reference;
 import org.restlet.engine.Engine;
@@ -60,19 +55,9 @@
 import org.restlet.ext.apispark.internal.info.DocumentationInfo;
 import org.restlet.ext.apispark.internal.info.ResourceInfo;
 import org.restlet.ext.apispark.internal.model.Definition;
-import org.restlet.ext.apispark.internal.model.Representation;
-import org.restlet.ext.apispark.internal.model.Resource;
-<<<<<<< HEAD
 import org.restlet.ext.apispark.internal.utils.IntrospectionUtils;
-=======
-import org.restlet.ext.apispark.internal.model.Response;
-import org.restlet.ext.apispark.internal.reflect.ReflectUtils;
-import org.restlet.ext.jackson.JacksonRepresentation;
->>>>>>> b0a8320d
-import org.restlet.resource.ClientResource;
 import org.restlet.resource.Directory;
 import org.restlet.resource.Finder;
-import org.restlet.resource.ResourceException;
 import org.restlet.resource.ServerResource;
 import org.restlet.routing.Filter;
 import org.restlet.routing.Route;
@@ -93,249 +78,6 @@
             .getName());
 
     /**
-<<<<<<< HEAD
-=======
-     * Completes a map of representations with a list of representations.
-     * 
-     * @param mapReps
-     *            The map to complete.
-     * @param representations
-     *            The source list.
-     */
-    private static void addRepresentations(
-            Map<String, RepresentationInfo> mapReps,
-            List<RepresentationInfo> representations) {
-        if (representations != null) {
-            for (RepresentationInfo r : representations) {
-                if (!mapReps.containsKey(r.getIdentifier())) {
-                    mapReps.put(r.getIdentifier(), r);
-                }
-            }
-        }
-    }
-
-    /**
-     * Completes the given {@link Contract} with the list of resources.
-     * 
-     * @param application
-     *            The source application.
-     * @param contract
-     *            The contract to complete.
-     * @param resources
-     *            The list of resources.
-     * @param basePath
-     *            The resources base path.
-     * @param mapReps
-     *            The lndex of representations.
-     */
-    private static void addResources(ApplicationInfo application,
-            Contract contract, List<ResourceInfo> resources, String basePath,
-            Map<String, RepresentationInfo> mapReps) {
-        for (ResourceInfo ri : resources) {
-            Resource resource = new Resource();
-            resource.setDescription(toString(ri.getDocumentations()));
-            resource.setName(ri.getIdentifier());
-            if (ri.getPath() == null) {
-                resource.setResourcePath("/");
-            } else if (!ri.getPath().startsWith("/")) {
-                resource.setResourcePath("/" + ri.getPath());
-            } else {
-                resource.setResourcePath(ri.getPath());
-            }
-
-            resource.setPathVariables(new ArrayList<PathVariable>());
-            for (ParameterInfo pi : ri.getParameters()) {
-                if (ParameterStyle.TEMPLATE.equals(pi.getStyle())) {
-                    PathVariable pathVariable = new PathVariable();
-
-                    pathVariable
-                            .setDescription(toString(pi.getDocumentations()));
-                    pathVariable.setName(pi.getName());
-
-                    resource.getPathVariables().add(pathVariable);
-                }
-            }
-
-            if (!ri.getChildResources().isEmpty()) {
-                addResources(application, contract, ri.getChildResources(),
-                        resource.getResourcePath(), mapReps);
-            }
-            LOGGER.fine("Resource " + ri.getPath() + " added.");
-
-            if (ri.getMethods().isEmpty()) {
-                LOGGER.warning("Resource " + ri.getIdentifier()
-                        + " has no methods.");
-                continue;
-            }
-
-            resource.setOperations(new ArrayList<Operation>());
-            for (MethodInfo mi : ri.getMethods()) {
-                String methodName = mi.getMethod().getName();
-                if ("OPTIONS".equals(methodName) || "PATCH".equals(methodName)) {
-                    LOGGER.fine("Method " + methodName + " ignored.");
-                    continue;
-                }
-                LOGGER.fine("Method " + methodName + " added.");
-                Operation operation = new Operation();
-                operation.setDescription(toString(mi.getDocumentations()));
-                operation.setName(methodName);
-                // TODO complete Method class with mi.getName()
-                operation.setMethod(mi.getMethod().getName());
-
-                // Fill fields produces/consumes
-                String mediaType;
-                if (mi.getRequest() != null
-                        && mi.getRequest().getRepresentations() != null) {
-                    List<RepresentationInfo> consumed = mi.getRequest()
-                            .getRepresentations();
-                    for (RepresentationInfo reprInfo : consumed) {
-                        mediaType = reprInfo.getMediaType().getName();
-                        operation.getConsumes().add(mediaType);
-                    }
-                }
-
-                if (mi.getResponse() != null
-                        && mi.getResponse().getRepresentations() != null) {
-                    List<RepresentationInfo> produced = mi.getResponse()
-                            .getRepresentations();
-                    for (RepresentationInfo reprInfo : produced) {
-                        mediaType = reprInfo.getMediaType().getName();
-                        operation.getProduces().add(mediaType);
-                    }
-                }
-
-                // Complete parameters
-                operation.setHeaders(new ArrayList<Header>());
-                operation.setQueryParameters(new ArrayList<QueryParameter>());
-                if (mi.getRequest() != null) {
-                    for (ParameterInfo pi : mi.getRequest().getParameters()) {
-                        if (ParameterStyle.HEADER.equals(pi.getStyle())) {
-                            Header header = new Header();
-                            header.setAllowMultiple(pi.isRepeating());
-                            header.setDefaultValue(pi.getDefaultValue());
-                            header.setDescription(toString(
-                                    pi.getDocumentations(),
-                                    pi.getDefaultValue()));
-                            header.setName(pi.getName());
-                            header.setPossibleValues(new ArrayList<String>());
-                            header.setRequired(pi.isRequired());
-
-                            operation.getHeaders().add(header);
-                        } else if (ParameterStyle.QUERY.equals(pi.getStyle())) {
-                            QueryParameter queryParameter = new QueryParameter();
-                            queryParameter.setAllowMultiple(pi.isRepeating());
-                            queryParameter
-                                    .setDefaultValue(pi.getDefaultValue());
-                            queryParameter.setDescription(toString(
-                                    pi.getDocumentations(),
-                                    pi.getDefaultValue()));
-                            queryParameter.setName(pi.getName());
-                            queryParameter
-                                    .setPossibleValues(new ArrayList<String>());
-                            queryParameter.setRequired(pi.isRequired());
-
-                            operation.getQueryParameters().add(queryParameter);
-                        }
-                    }
-                }
-                for (ParameterInfo pi : mi.getParameters()) {
-                    if (ParameterStyle.HEADER.equals(pi.getStyle())) {
-                        Header header = new Header();
-                        header.setAllowMultiple(pi.isRepeating());
-                        header.setDefaultValue(pi.getDefaultValue());
-                        header.setDescription(toString(pi.getDocumentations(),
-                                pi.getDefaultValue()));
-                        header.setName(pi.getName());
-                        header.setPossibleValues(new ArrayList<String>());
-                        header.setRequired(pi.isRequired());
-
-                        operation.getHeaders().add(header);
-                    } else if (ParameterStyle.QUERY.equals(pi.getStyle())) {
-                        QueryParameter queryParameter = new QueryParameter();
-                        queryParameter.setAllowMultiple(pi.isRepeating());
-                        queryParameter.setDefaultValue(pi.getDefaultValue());
-                        queryParameter.setDescription(toString(
-                                pi.getDocumentations(), pi.getDefaultValue()));
-                        queryParameter.setName(pi.getName());
-                        queryParameter
-                                .setPossibleValues(new ArrayList<String>());
-                        queryParameter.setRequired(pi.isRequired());
-
-                        operation.getQueryParameters().add(queryParameter);
-                    }
-                }
-
-                if (mi.getRequest() != null
-                        && mi.getRequest().getRepresentations() != null
-                        && !mi.getRequest().getRepresentations().isEmpty()) {
-                    addRepresentations(mapReps, mi.getRequest()
-                            .getRepresentations());
-
-                    Body body = new Body();
-                    // TODO analyze
-                    // The models differ : one representation / one variant
-                    // for Restlet one representation / several variants for
-                    // APIspark
-                    body.setRepresentation(mi.getRequest().getRepresentations()
-                            .get(0).getType().getSimpleName());
-                    body.setArray(mi.getRequest().getRepresentations().get(0)
-                            .isCollection());
-
-                    operation.setInRepresentation(body);
-                }
-
-                if (mi.getResponses() != null && !mi.getResponses().isEmpty()) {
-                    operation.setResponses(new ArrayList<Response>());
-
-                    Body body = new Body();
-                    // TODO analyze
-                    // The models differ : one representation / one variant
-                    // for Restlet one representation / several variants for
-                    // APIspark
-                    if (!mi.getResponse().getRepresentations().isEmpty()) {
-                        body.setRepresentation(mi.getResponse()
-                                .getRepresentations().get(0).getType()
-                                .getSimpleName());
-                        body.setArray(mi.getResponse().getRepresentations()
-                                .get(0).isCollection());
-                    }
-                    operation.setOutRepresentation(body);
-
-                    for (ResponseInfo rio : mi.getResponses()) {
-                        addRepresentations(mapReps, rio.getRepresentations());
-
-                        if (!rio.getStatuses().isEmpty()) {
-                            Status status = rio.getStatuses().get(0);
-                            // TODO analyze
-                            // The models differ : one representation / one
-                            // variant
-                            // for Restlet one representation / several
-                            // variants for
-                            // APIspark
-
-                            Response response = new Response();
-                            response.setBody(body);
-                            response.setCode(status.getCode());
-                            response.setName(toString(rio.getDocumentations()));
-                            response.setDescription(toString(rio
-                                    .getDocumentations()));
-                            response.setMessage(status.getDescription());
-                            // response.setName();
-
-                            operation.getResponses().add(response);
-                        }
-                    }
-                }
-
-                resource.getOperations().add(operation);
-            }
-
-            contract.getResources().add(resource);
-        }
-    }
-
-    /**
->>>>>>> b0a8320d
      * Returns an instance of what must be a subclass of {@link Application}.
      * Returns null in case of errors.
      * 
@@ -697,6 +439,99 @@
         }
 
         return result;
+    }
+
+    /**
+     * Main class, invoke this class without argument to get help instructions.
+     * 
+     * @param args
+     * @throws SwaggerConversionException
+     */
+    public static void main(String[] args) throws SwaggerConversionException {
+        Engine.register();
+        String ulogin = null;
+        String upwd = null;
+        String serviceUrl = null;
+        String defSource = null;
+        String compName = null;
+        String definitionId = null;
+        String language = null;
+
+        LOGGER.fine("Get parameters");
+        for (int i = 0; i < (args.length); i++) {
+            if ("-h".equals(args[i])) {
+                printHelp();
+                System.exit(0);
+            } else if ("-u".equals(args[i])) {
+                ulogin = getParameter(args, ++i);
+            } else if ("-p".equals(args[i])) {
+                upwd = getParameter(args, ++i);
+            } else if ("-s".equals(args[i])) {
+                serviceUrl = getParameter(args, ++i);
+            } else if ("-c".equals(args[i])) {
+                compName = getParameter(args, ++i);
+            } else if ("-d".equals(args[i])) {
+                definitionId = getParameter(args, ++i);
+            } else if ("-l".equals(args[i])) {
+                language = getParameter(args, ++i).toLowerCase();
+            } else if ("-v".equals(args[i])) {
+                Engine.setLogLevel(Level.FINE);
+            } else {
+                defSource = args[i];
+            }
+        }
+        Engine.getLogger("").getHandlers()[0]
+                .setFilter(new java.util.logging.Filter() {
+                    public boolean isLoggable(LogRecord record) {
+                        return record.getLoggerName().startsWith(
+                                "org.restlet.ext.apispark");
+                    }
+                });
+
+        LOGGER.fine("Check parameters");
+        if (isEmpty(serviceUrl)) {
+            serviceUrl = "https://apispark.com/";
+        }
+        if (!serviceUrl.endsWith("/")) {
+            serviceUrl += "/";
+        }
+
+        if (isEmpty(ulogin) || isEmpty(upwd) || isEmpty(defSource)) {
+            printHelp();
+            System.exit(1);
+        }
+
+        // TODO validate the definition URL:
+        // * accept absolute urls
+        // * accept relative urls such as /definitions/{id} and concatenate with
+        // the serviceUrl
+        // * accept relative urls such as {id} and concatenate with the
+        // serviceUrl
+
+        // Validate the application class name
+        Application application = null;
+        Component component = null;
+        Definition definition = null;
+        if (language == null) {
+            application = getApplication(defSource);
+            component = getComponent(compName);
+        }
+
+        if (application != null) {
+            LOGGER.info("Instantiate introspector");
+            Introspector i = new Introspector(component, application);
+
+            LOGGER.info("Generate documentation");
+            definition = i.getDefinition();
+        } else if ("swagger".equals(language)) {
+            definition = SwaggerUtils.getDefinition(defSource, ulogin, upwd);
+        }
+        if (definition != null) {
+            sendDefinition(definition, definitionId, ulogin, upwd, serviceUrl,
+                    LOGGER);
+        } else {
+            LOGGER.severe("Please provide a valid application class name or definition URL.");
+        }
     }
 
     /**
@@ -739,544 +574,6 @@
                 "The optional parameter switching the process to a verbose mode");
     }
 
-    /**
-     * Main class, invoke this class without argument to get help instructions.
-     * 
-     * @param args
-     * @throws SwaggerConversionException
-     */
-    public static void main(String[] args) throws SwaggerConversionException {
-        Engine.register();
-        String ulogin = null;
-        String upwd = null;
-        String serviceUrl = null;
-        String defSource = null;
-        String compName = null;
-        String definitionId = null;
-        String language = null;
-
-        LOGGER.fine("Get parameters");
-        for (int i = 0; i < (args.length); i++) {
-            if ("-h".equals(args[i])) {
-                printHelp();
-                System.exit(0);
-            } else if ("-u".equals(args[i])) {
-                ulogin = getParameter(args, ++i);
-            } else if ("-p".equals(args[i])) {
-                upwd = getParameter(args, ++i);
-            } else if ("-s".equals(args[i])) {
-                serviceUrl = getParameter(args, ++i);
-            } else if ("-c".equals(args[i])) {
-                compName = getParameter(args, ++i);
-            } else if ("-d".equals(args[i])) {
-                definitionId = getParameter(args, ++i);
-            } else if ("-l".equals(args[i])) {
-                language = getParameter(args, ++i).toLowerCase();
-            } else if ("-v".equals(args[i])) {
-                Engine.setLogLevel(Level.FINE);
-            } else {
-                defSource = args[i];
-            }
-        }
-        Engine.getLogger("").getHandlers()[0]
-                .setFilter(new java.util.logging.Filter() {
-                    public boolean isLoggable(LogRecord record) {
-                        return record.getLoggerName().startsWith(
-                                "org.restlet.ext.apispark");
-                    }
-                });
-
-        LOGGER.fine("Check parameters");
-        if (isEmpty(serviceUrl)) {
-            serviceUrl = "https://apispark.com/";
-        }
-        if (!serviceUrl.endsWith("/")) {
-            serviceUrl += "/";
-        }
-
-        if (isEmpty(ulogin) || isEmpty(upwd) || isEmpty(defSource)) {
-            printHelp();
-            System.exit(1);
-        }
-
-        // TODO validate the definition URL:
-        // * accept absolute urls
-        // * accept relative urls such as /definitions/{id} and concatenate with
-        // the serviceUrl
-        // * accept relative urls such as {id} and concatenate with the
-        // serviceUrl
-
-        // Validate the application class name
-        Application application = null;
-        Component component = null;
-        Definition definition = null;
-        if (language == null) {
-            application = getApplication(defSource);
-            component = getComponent(compName);
-        }
-
-        if (application != null) {
-            LOGGER.info("Instantiate introspector");
-            Introspector i = new Introspector(component, application);
-
-            LOGGER.info("Generate documentation");
-            definition = i.getDefinition();
-        } else if ("swagger".equals(language)) {
-            definition = SwaggerUtils.getDefinition(defSource, ulogin, upwd);
-        }
-        if (definition != null) {
-            sendDefinition(definition, definitionId, ulogin, upwd, serviceUrl, LOGGER);
-        } else {
-            LOGGER.severe("Please provide a valid application class name or definition URL.");
-        }
-    }
-
-<<<<<<< HEAD
-=======
-    /**
-     * Prints the instructions necessary to launch this tool.
-     */
-    private static void printHelp() {
-        PrintStream o = System.out;
-
-        o.println("SYNOPSIS");
-        printSynopsis(o, Introspector.class, "[options] APPLICATION");
-        printSynopsis(o, Introspector.class,
-                "-l swagger [options] SWAGGER DEFINITION URL/PATH");
-        o.println("DESCRIPTION");
-        printSentence(
-                o,
-                "Publish to the APISpark platform the description of your Web API, represented by APPLICATION,",
-                "the full name of your Restlet application class or by the swagger definition available on the ",
-                "URL/PATH");
-        printSentence(
-                o,
-                "If the whole process is successfull, it displays the url of the corresponding documentation.");
-        o.println("OPTIONS");
-        printOption(o, "-h", "Prints this help.");
-        printOption(o, "-u", "The mandatory APISpark user name.");
-        printOption(o, "-p", "The mandatory APISpark user secret key.");
-        printOption(o, "-s",
-                "The optional APISpark platform URL (by default https://apispark.com).");
-        printOption(o, "-c",
-                "The optional full name of your Restlet Component class.",
-                "This allows to collect some other data, such as the endpoint.");
-        printOption(
-                o,
-                "-d",
-                "The optional identifier of an existing definition hosted by APISpark you want to update with this new documentation.");
-        printOption(
-                o,
-                "-l",
-                "The optional name of the description language of the definition you want to upload. Possible value: swagger");
-        printOption(o, "-v",
-                "The optional parameter switching the process to a verbose mode");
-    }
-
-    /**
-     * Displays an option and its description to the console.
-     * 
-     * @param o
-     *            The console stream.
-     * @param option
-     *            The option.
-     * @param strings
-     *            The option's description.
-     */
-    private static void printOption(PrintStream o, String option,
-            String... strings) {
-        printSentence(o, 7, option);
-        printSentence(o, 14, strings);
-    }
-
-    /**
-     * Formats a list of Strings by lines of 80 characters maximul, and displays
-     * it to the console.
-     * 
-     * @param o
-     *            The console.
-     * @param shift
-     *            The number of characters to shift the list of strings on the
-     *            left.
-     * @param strings
-     *            The list of Strings to display.
-     */
-    private static void printSentence(PrintStream o, int shift,
-            String... strings) {
-        int blockLength = 80 - shift - 1;
-        String tab = "";
-        for (int i = 0; i < shift; i++) {
-            tab = tab.concat(" ");
-        }
-        StringBuilder sb = new StringBuilder();
-        for (int i = 0; i < strings.length; i++) {
-            if (i > 0) {
-                sb.append(" ");
-            }
-            sb.append(strings[i]);
-        }
-        String sentence = sb.toString();
-        // Cut in slices
-        int index = 0;
-        while (index < (sentence.length() - 1)) {
-            o.print(tab);
-            int length = Math.min(index + blockLength, sentence.length() - 1);
-            if ((length - index) < blockLength) {
-                o.println(sentence.substring(index));
-                index = length + 1;
-            } else if (sentence.charAt(length) == ' ') {
-                o.println(sentence.substring(index, length));
-                index = length + 1;
-            } else {
-                length = sentence.substring(index, length - 1).lastIndexOf(' ');
-                if (length != -1) {
-                    o.println(sentence.substring(index, index + length));
-                    index += length + 1;
-                } else {
-                    length = sentence.substring(index).indexOf(' ');
-                    if (length != -1) {
-                        o.println(sentence.substring(index, index + length));
-                        index += length + 1;
-                    } else {
-                        o.println(sentence.substring(index));
-                        index = sentence.length();
-                    }
-                }
-            }
-        }
-    }
-
-    /**
-     * Displays a list of String to the console.
-     * 
-     * @param o
-     *            The console stream.
-     * @param strings
-     *            The list of Strings to display.
-     */
-    private static void printSentence(PrintStream o, String... strings) {
-        printSentence(o, 7, strings);
-    }
-
-    /**
-     * Displays the command line.
-     * 
-     * @param o
-     *            The console stream.
-     * @param clazz
-     *            The main class.
-     * @param command
-     *            The command line.
-     */
-    private static void printSynopsis(PrintStream o, Class<?> clazz,
-            String command) {
-        printSentence(o, 7, clazz.getName(), command);
-    }
-
-    private static void sendDefinition(Definition definition,
-            String definitionId, String ulogin, String upwd, String serviceUrl) {
-        try {
-            JacksonRepresentation<Definition> jr = new JacksonRepresentation<Definition>(
-                    definition);
-            try {
-                jr.write(System.out);
-            } catch (IOException e1) {
-                // TODO Auto-generated catch block
-                e1.printStackTrace();
-            }
-            ClientResource cr = new ClientResource(serviceUrl);
-            cr.setChallengeResponse(ChallengeScheme.HTTP_BASIC, ulogin, upwd);
-
-            if (definitionId == null) {
-                cr.addSegment("definitions");
-                LOGGER.info("Create a new documentation");
-                cr.post(definition, MediaType.APPLICATION_JSON);
-            } else {
-                cr.addSegment("apis").addSegment(definitionId)
-                        .addSegment("definitions");
-                LOGGER.info("Update the documentation of "
-                        + cr.getReference().toString());
-                cr.put(definition, MediaType.APPLICATION_JSON);
-            }
-
-            LOGGER.fine("Display result");
-            System.out.println("Process successfully achieved.");
-            // This is not printed by a logger which may be muted.
-            if (cr.getResponseEntity() != null
-                    && cr.getResponseEntity().isAvailable()) {
-                try {
-                    cr.getResponseEntity().write(System.out);
-                    System.out.println();
-                } catch (IOException e) {
-                    // [PENDING] analysis
-                    LOGGER.warning("Request successfully achieved by the server, but it's response cannot be printed");
-                }
-            }
-            if (cr.getLocationRef() != null) {
-                System.out
-                        .println("Your Web API documentation is accessible at this URL: "
-                                + cr.getLocationRef());
-            }
-        } catch (ResourceException e) {
-            // TODO Should we detail by status?
-            if (e.getStatus().isConnectorError()) {
-                LOGGER.severe("Cannot reach the remote service, could you check your network connection?");
-                LOGGER.severe("Could you check that the following service is up? "
-                        + serviceUrl);
-            } else if (e.getStatus().isClientError()) {
-                LOGGER.severe("Check that you provide valid credentials, or valid service url.");
-            } else if (e.getStatus().isServerError()) {
-                LOGGER.severe("The server side encounters some issues, please try later.");
-            }
-        }
-    }
-
-    /**
-     * Converts a ApplicationInfo to a {@link Definition} object.
-     * 
-     * @param application
-     *            The {@link ApplicationInfo} instance.
-     * @return The definintion instance.
-     */
-    private static Definition toDefinition(ApplicationInfo application) {
-        Definition result = null;
-        if (application != null) {
-            result = new Definition();
-            result.setVersion(application.getVersion());
-            if (application.getResources().getBaseRef() != null) {
-                result.setEndpoint(application.getResources().getBaseRef()
-                        .toString());
-            }
-
-            Contract contract = new Contract();
-            result.setContract(contract);
-            contract.setDescription(toString(application.getDocumentations()));
-            contract.setName(application.getName());
-            if (contract.getName() == null || contract.getName().isEmpty()) {
-                contract.setName(application.getClass().getName());
-                LOGGER.log(Level.WARNING,
-                        "Please provide a name to your application, used "
-                                + contract.getName() + " by default.");
-            }
-            LOGGER.fine("Contract " + contract.getName() + " added.");
-
-            // List of resources.
-            contract.setResources(new ArrayList<Resource>());
-            Map<String, RepresentationInfo> mapReps = new HashMap<String, RepresentationInfo>();
-            addResources(application, contract, application.getResources()
-                    .getResources(), result.getEndpoint(), mapReps);
-
-            java.util.List<String> protocols = new ArrayList<String>();
-            for (ConnectorHelper<Server> helper : Engine.getInstance()
-                    .getRegisteredServers()) {
-                for (Protocol protocol : helper.getProtocols()) {
-                    if (!protocols.contains(protocol.getName())) {
-                        LOGGER.fine("Protocol " + protocol.getName()
-                                + " added.");
-                        protocols.add(protocol.getName());
-                    }
-                }
-            }
-
-            // List of representations.
-            contract.setRepresentations(new ArrayList<Representation>());
-            for (RepresentationInfo ri : application.getRepresentations()) {
-                if (!mapReps.containsKey(ri.getIdentifier())) {
-                    mapReps.put(ri.getIdentifier(), ri);
-                }
-            }
-            // This first phase discovers representations related to annotations
-            // Let's cope with the inheritance chain, and complex properties
-            List<RepresentationInfo> toBeAdded = new ArrayList<RepresentationInfo>();
-            // Initialize the list of classes to be anaylized
-            for (RepresentationInfo ri : mapReps.values()) {
-                if (ri.isRaw()) {
-                    continue;
-                }
-                if (ri.isCollection()
-                        && !mapReps.containsKey(ri.getType().getName())) {
-                    // Check if the type has been described.
-                    RepresentationInfo r = new RepresentationInfo(
-                            ri.getMediaType());
-                    r.setType(ri.getType());
-                    toBeAdded.add(r);
-                }
-                // Parent class
-                Class<?> parentType = ri.getType().getSuperclass();
-                if (parentType != null && ReflectUtils.isJdkClass(parentType)) {
-                    // TODO This type must introspected too, as it will reveal
-                    // other representation
-                    parentType = null;
-                }
-                if (parentType != null
-                        && !mapReps.containsKey(parentType.getName())) {
-                    RepresentationInfo r = new RepresentationInfo(
-                            ri.getMediaType());
-                    r.setType(parentType);
-                    toBeAdded.add(r);
-                }
-                for (PropertyInfo pi : ri.getProperties()) {
-                    if (pi.getType() != null
-                            && !mapReps.containsKey(pi.getType().getName())
-                            && !toBeAdded.contains(pi.getType())) {
-                        RepresentationInfo r = new RepresentationInfo(
-                                ri.getMediaType());
-                        r.setType(pi.getType());
-                        toBeAdded.add(r);
-                    }
-                }
-            }
-            // Second phase, discover classes and loop while classes are unknown
-            while (!toBeAdded.isEmpty()) {
-                RepresentationInfo[] tab = new RepresentationInfo[toBeAdded
-                        .size()];
-                toBeAdded.toArray(tab);
-                toBeAdded.clear();
-                for (int i = 0; i < tab.length; i++) {
-                    RepresentationInfo current = tab[i];
-                    if (!current.isRaw()
-                            && !ReflectUtils.isJdkClass(current.getType())) {
-                        if (!mapReps.containsKey(current.getName())) {
-                            // TODO clearly something is wrong here. We should
-                            // list all representations when discovering the
-                            // method.
-                            RepresentationInfo ri = RepresentationInfo
-                                    .introspect(current.getType(), null,
-                                            current.getMediaType());
-                            mapReps.put(ri.getIdentifier(), ri);
-                            // have a look at the parent type
-
-                            Class<?> parentType = ri.getType().getSuperclass();
-                            if (parentType != null
-                                    && ReflectUtils.isJdkClass(parentType)) {
-                                // TODO This type must introspected too, as it
-                                // will reveal
-                                // other representation
-                                parentType = null;
-                            }
-                            if (parentType != null
-                                    && !mapReps.containsKey(parentType
-                                            .getName())) {
-                                RepresentationInfo r = new RepresentationInfo(
-                                        ri.getMediaType());
-                                r.setType(parentType);
-                                toBeAdded.add(r);
-                            }
-                            for (PropertyInfo prop : ri.getProperties()) {
-                                if (prop.getType() != null
-                                        && !mapReps.containsKey(prop.getType()
-                                                .getName())
-                                        && !toBeAdded.contains(prop.getType())) {
-                                    RepresentationInfo r = new RepresentationInfo(
-                                            ri.getMediaType());
-                                    r.setType(prop.getType());
-                                    toBeAdded.add(r);
-                                }
-                            }
-                        }
-                    }
-                }
-            }
-
-            for (RepresentationInfo ri : mapReps.values()) {
-                if (ri.isCollection()) {
-                    continue;
-                }
-                LOGGER.fine("Representation " + ri.getName() + " added.");
-                Representation rep = new Representation();
-
-                // TODO analyze
-                // The models differ : one representation / one variant for
-                // Restlet
-                // one representation / several variants for APIspark
-                rep.setDescription(toString(ri.getDocumentations()));
-                rep.setName(ri.getName());
-
-                rep.setProperties(new ArrayList<Property>());
-                for (PropertyInfo pi : ri.getProperties()) {
-                    LOGGER.fine("Property " + pi.getName() + " added.");
-                    Property p = new Property();
-                    p.setDefaultValue(pi.getDefaultValue());
-                    p.setDescription(pi.getDescription());
-                    p.setMax(pi.getMax());
-                    p.setMaxOccurs(pi.getMaxOccurs());
-                    p.setMin(pi.getMin());
-                    p.setMinOccurs(pi.getMinOccurs());
-                    p.setName(pi.getName());
-                    p.setPossibleValues(pi.getPossibleValues());
-                    if (pi.getType() != null) {
-                        // TODO: handle primitive type, etc
-                        p.setType(pi.getType().getSimpleName());
-                    }
-
-                    p.setUniqueItems(pi.isUniqueItems());
-
-                    rep.getProperties().add(p);
-                }
-
-                rep.setRaw(ri.isRaw() || ReflectUtils.isJdkClass(ri.getType()));
-                contract.getRepresentations().add(rep);
-            }
-        }
-
-        Collections.sort(result.getContract().getRepresentations(),
-                new Comparator<Representation>() {
-
-                    @Override
-                    public int compare(Representation o1, Representation o2) {
-                        return o1.getName().compareTo(o2.getName());
-                    }
-
-                });
-        Collections.sort(result.getContract().getResources(),
-                new Comparator<Resource>() {
-
-                    @Override
-                    public int compare(Resource o1, Resource o2) {
-                        return o1.getResourcePath().compareTo(
-                                o2.getResourcePath());
-                    }
-
-                });
-        return result;
-    }
-
-    /**
-     * Concats a list of {@link DocumentationInfo} instances as a single String.
-     * 
-     * @param dis
-     *            The list of {@link DocumentationInfo} instances.
-     * @return A String value.
-     */
-    private static String toString(List<DocumentationInfo> dis) {
-        return toString(dis, "");
-    }
-
-    /**
-     * Concats a list of {@link DocumentationInfo} instances as a single String.
-     * 
-     * @param dis
-     *            The list of {@link DocumentationInfo} instances.
-     * @return A String value.
-     */
-    private static String toString(List<DocumentationInfo> dis,
-            String defaultValue) {
-        if (dis != null && !dis.isEmpty()) {
-            StringBuilder d = new StringBuilder();
-            for (DocumentationInfo doc : dis) {
-                if (doc.getTextContent() != null) {
-                    d.append(doc.getTextContent());
-                }
-            }
-            if (d.length() > 0) {
-                return d.toString();
-            }
-        }
-
-        return defaultValue;
-    }
-
->>>>>>> b0a8320d
     /** The current Web API definition. */
     private Definition definition;
 
