/**
 * Copyright 2005-2014 Restlet
 *
 * The contents of this file are subject to the terms of one of the following
 * open source licenses: Apache 2.0 or LGPL 3.0 or LGPL 2.1 or CDDL 1.0 or EPL
 * 1.0 (the "Licenses"). You can select the license that you prefer but you may
 * not use this file except in compliance with one of these Licenses.
 *
 * You can obtain a copy of the Apache 2.0 license at
 * http://www.opensource.org/licenses/apache-2.0
 *
 * You can obtain a copy of the LGPL 3.0 license at
 * http://www.opensource.org/licenses/lgpl-3.0
 *
 * You can obtain a copy of the LGPL 2.1 license at
 * http://www.opensource.org/licenses/lgpl-2.1
 *
 * You can obtain a copy of the CDDL 1.0 license at
 * http://www.opensource.org/licenses/cddl1
 *
 * You can obtain a copy of the EPL 1.0 license at
 * http://www.opensource.org/licenses/eclipse-1.0
 *
 * See the Licenses for the specific language governing permissions and
 * limitations under the Licenses.
 *
 * Alternatively, you can obtain a royalty free commercial license with less
 * limitations, transferable or non-transferable, directly at
 * http://restlet.com/products/restlet-framework
 *
 * Restlet is a registered trademark of Restlet S.A.S.
 */

package org.restlet.ext.apispark;

import java.io.PrintStream;
import java.util.ArrayList;
import java.util.List;
import java.util.logging.Level;
import java.util.logging.LogRecord;
import java.util.logging.Logger;

import org.restlet.Application;
import org.restlet.Component;
import org.restlet.Context;
<<<<<<< HEAD
import org.restlet.engine.Engine;
import org.restlet.engine.util.StringUtils;
import org.restlet.ext.apispark.internal.conversion.TranslationException;
import org.restlet.ext.apispark.internal.conversion.swagger.v1_2.SwaggerUtils;
import org.restlet.ext.apispark.internal.introspection.application.ApplicationIntrospector;
import org.restlet.ext.apispark.internal.introspection.application.ComponentIntrospector;
import org.restlet.ext.apispark.internal.introspection.IntrospectorPlugin;
import org.restlet.ext.apispark.internal.introspection.jaxrs.JaxRsIntrospector;
=======
import org.restlet.Request;
import org.restlet.Restlet;
import org.restlet.data.Protocol;
import org.restlet.data.Reference;
import org.restlet.engine.Engine;
import org.restlet.ext.apispark.internal.conversion.IntrospectionTranslator;
import org.restlet.ext.apispark.internal.conversion.SwaggerUtils;
import org.restlet.ext.apispark.internal.conversion.TranslationException;
import org.restlet.ext.apispark.internal.info.ApplicationInfo;
import org.restlet.ext.apispark.internal.info.DocumentationInfo;
import org.restlet.ext.apispark.internal.info.ResourceInfo;
>>>>>>> 47bb64c9
import org.restlet.ext.apispark.internal.model.Definition;
import org.restlet.ext.apispark.internal.reflect.ReflectUtils;
import org.restlet.ext.apispark.internal.utils.IntrospectionUtils;

/**
 * Extract and push the web API documentation of a Restlet API-based
 * {@link Application} to the APISpark console.
<<<<<<< HEAD
 *
=======
 * 
>>>>>>> 47bb64c9
 * @author Thierry Boileau
 */
public class Introspector {

    /** Internal logger. */
    private static Logger LOGGER = Context.getCurrentLogger();
<<<<<<< HEAD
=======

    /**
     * Returns an instance of what must be a subclass of {@link Application}.
     * Returns null in case of errors.
     * 
     * @param className
     *            The name of the application class.
     * @return An instance of what must be a subclass of {@link Application}.
     */
    private static Application getApplication(String className) {
        Application result = null;

        if (className == null) {
            return result;
        }

        Class<?> clazz = null;
        try {
            clazz = Class.forName(className);
            if (Application.class.isAssignableFrom(clazz)) {
                result = (Application) clazz.getConstructor().newInstance();
            } else {
                LOGGER.log(Level.SEVERE, className
                        + " does not seem to be a valid subclass of "
                        + Application.class.getName() + " class.");
            }
        } catch (ClassNotFoundException e) {
            LOGGER.log(Level.SEVERE, "Cannot locate the definition source.", e);
        } catch (InstantiationException e) {
            LOGGER.log(Level.SEVERE,
                    "Cannot instantiate the application class.", e);
        } catch (IllegalAccessException e) {
            LOGGER.log(Level.SEVERE,
                    "Cannot instantiate the application class.", e);
        } catch (IllegalArgumentException e) {
            LOGGER.log(
                    Level.SEVERE,
                    "Check that the application class has an empty constructor.",
                    e);
        } catch (InvocationTargetException e) {
            LOGGER.log(Level.SEVERE,
                    "Cannot instantiate the application class.", e);
        } catch (NoSuchMethodException e) {
            LOGGER.log(
                    Level.SEVERE,
                    "Check that the application class has an empty constructor.",
                    e);
        } catch (SecurityException e) {
            LOGGER.log(Level.SEVERE,
                    "Cannot instantiate the application class.", e);
        }

        return result;
    }

    /**
     * Returns a APISpark description of the current application. By default,
     * this method discovers all the resources attached to this application. It
     * can be overridden to add documentation, list of representations, etc.
     * 
     * @param request
     *            The current request.
     * @param response
     *            The current response.
     * @return An application description.
     */
    protected static ApplicationInfo getApplicationInfo(
            Application application, Reference baseRef) {
        ApplicationInfo applicationInfo = new ApplicationInfo();
        if ((application.getName() != null) && !application.getName().isEmpty()) {
            DocumentationInfo doc = null;
            if (applicationInfo.getDocumentations().isEmpty()) {
                doc = new DocumentationInfo();
                applicationInfo.getDocumentations().add(doc);
            } else {
                doc = applicationInfo.getDocumentations().get(0);
            }
            applicationInfo.setName(application.getName());
            doc.setTitle(application.getName());
        }
        applicationInfo.getResources().setBaseRef(baseRef);
        applicationInfo.getResources().setResources(
                getResourceInfos(applicationInfo,
                        getNextRouter(application.getInboundRoot()), "/"));

        return applicationInfo;
    }

    /**
     * Returns an instance of what must be a subclass of {@link Component}.
     * Returns null in case of errors.
     * 
     * @param className
     *            The name of the component class.
     * @return An instance of what must be a subclass of {@link Component}.
     */
    private static Component getComponent(String className) {
        Component result = null;

        if (className == null) {
            return result;
        }

        Class<?> clazz = null;
        try {
            clazz = Class.forName(className);
            if (Component.class.isAssignableFrom(clazz)) {
                result = (Component) clazz.getConstructor().newInstance();
            } else {
                LOGGER.log(Level.SEVERE, className
                        + " does not seem to a valid subclass of "
                        + Component.class.getName() + " class.");
            }
        } catch (ClassNotFoundException e) {
            LOGGER.log(Level.SEVERE, "Cannot locate the component class.", e);
        } catch (InstantiationException e) {
            LOGGER.log(Level.SEVERE, "Cannot instantiate the component class.",
                    e);
        } catch (IllegalAccessException e) {
            LOGGER.log(Level.SEVERE, "Cannot instantiate the component class.",
                    e);
        } catch (IllegalArgumentException e) {
            LOGGER.log(Level.SEVERE,
                    "Check that the component class has an empty constructor.",
                    e);
        } catch (InvocationTargetException e) {
            LOGGER.log(Level.SEVERE, "Cannot instantiate the component class.",
                    e);
        } catch (NoSuchMethodException e) {
            LOGGER.log(Level.SEVERE,
                    "Check that the component class has an empty constructor.",
                    e);
        } catch (SecurityException e) {
            LOGGER.log(Level.SEVERE, "Cannot instantiate the component class.",
                    e);
        }

        return result;
    }

    /**
     * Returns the next application available.
     * 
     * @param current
     *            The current Restlet to inspect.
     * @return The first application available.
     */
    private static Application getNextApplication(Restlet current) {
        Application result = null;
        if (current instanceof Application) {
            result = (Application) current;
        } else if (current instanceof Filter) {
            result = getNextApplication(((Filter) current).getNext());
        } else if (current instanceof Router) {
            Router router = (Router) current;
            for (Route route : router.getRoutes()) {
                result = getNextApplication(route.getNext());
                if (result != null) {
                    break;
                }
            }
        }

        return result;
    }

    /**
     * Returns the next router available.
     * 
     * @param current
     *            The current Restlet to inspect.
     * @return The first router available.
     */
    private static Router getNextRouter(Restlet current) {
        Router result = null;
        if (current instanceof Router) {
            result = (Router) current;
        } else if (current instanceof Filter) {
            result = getNextRouter(((Filter) current).getNext());
        }

        return result;
    }

    /**
     * Returns the value according to its index.
     * 
     * @param args
     *            The argument table.
     * @param index
     *            The index of the argument.
     * @return The value of the given argument.
     */
    private static String getParameter(String[] args, int index) {
        if (index >= args.length) {
            return null;
        } else {
            String value = args[index];
            if ("-s".equals(value) || "-u".equals(value) || "-p".equals(value)
                    || "-d".equals(value) || "-c".equals(value)) {
                // In case the given value is actually an option, reset it.
                value = null;
            }
            return value;
        }
    }

    /**
     * Completes the data available about a given Filter instance.
     * 
     * @param applicationInfo
     *            The parent application.
     * @param filter
     *            The Filter instance to document.
     * @param path
     *            The base path.
     * @param request
     *            The current request.
     * @param response
     *            The current response.
     * @return The resource description.
     */
    private static ResourceInfo getResourceInfo(
            ApplicationInfo applicationInfo, Filter filter, String path) {
        return getResourceInfo(applicationInfo, filter.getNext(), path);
    }

    /**
     * Completes the data available about a given Finder instance.
     * 
     * @param applicationInfo
     *            The parent application.
     * @param resourceInfo
     *            The ResourceInfo object to complete.
     * @param finder
     *            The Finder instance to document.
     */
    private static ResourceInfo getResourceInfo(
            ApplicationInfo applicationInfo, Finder finder, String path) {
        ResourceInfo result = null;
        Object resource = null;

        if (finder instanceof Directory) {
            resource = finder;
        } else {
            ServerResource sr = finder.find(null, null);

            if (sr != null) {
                // The handler instance targeted by this finder.
                Request request = new Request();
                org.restlet.Response response = new org.restlet.Response(
                        request);
                sr.setRequest(request);
                sr.setResponse(response);
                sr.updateAllowedMethods();
                resource = sr;
            }
        }

        if (resource != null) {
            result = new ResourceInfo();
            ResourceInfo.describe(applicationInfo, result, resource, path);
        }

        return result;
    }

    /**
     * Completes the data available about a given Restlet instance.
     * 
     * @param applicationInfo
     *            The parent application.
     * @param resourceInfo
     *            The ResourceInfo object to complete.
     * @param restlet
     *            The Restlet instance to document.
     */
    private static ResourceInfo getResourceInfo(
            ApplicationInfo applicationInfo, Restlet restlet, String path) {
        ResourceInfo result = null;

        if (restlet instanceof Finder) {
            result = getResourceInfo(applicationInfo, (Finder) restlet, path);
        } else if (restlet instanceof Router) {
            result = new ResourceInfo();
            result.setPath(path);
            result.setChildResources(getResourceInfos(applicationInfo,
                    (Router) restlet, path));
        } else if (restlet instanceof Filter) {
            result = getResourceInfo(applicationInfo, (Filter) restlet, path);
        }

        return result;
    }

    /**
     * Returns the APISpark data about the given Route instance.
     * 
     * @param applicationInfo
     *            The parent application.
     * @param route
     *            The Route instance to document.
     * @param basePath
     *            The base path.
     * @return The APISpark data about the given Route instance.
     */
    private static ResourceInfo getResourceInfo(
            ApplicationInfo applicationInfo, Route route, String basePath) {
        ResourceInfo result = null;

        if (route instanceof TemplateRoute) {
            TemplateRoute templateRoute = (TemplateRoute) route;
            String path = templateRoute.getTemplate().getPattern();

            // APISpark requires resource paths to be relative to parent path
            if (path.startsWith("/") && basePath.endsWith("/")) {
                path = basePath + path.substring(1);
            } else {
                path = basePath + path;
            }

            result = getResourceInfo(applicationInfo, route.getNext(), path);
        }

        return result;
    }

    /**
     * Completes the list of ResourceInfo instances for the given Router
     * instance.
     * 
     * @param applicationInfo
     *            The parent application.
     * @param router
     *            The router to document.
     * @param path
     *            The base path.
     * @return The list of ResourceInfo instances to complete.
     */
    private static List<ResourceInfo> getResourceInfos(
            ApplicationInfo applicationInfo, Router router, String path) {
        List<ResourceInfo> result = new ArrayList<ResourceInfo>();

        if (router != null) {
            for (Route route : router.getRoutes()) {
                ResourceInfo resourceInfo = getResourceInfo(applicationInfo,
                        route, path);

                if (resourceInfo != null) {
                    result.add(resourceInfo);
                }
            }

            if (router.getDefaultRoute() != null) {
                ResourceInfo resourceInfo = getResourceInfo(applicationInfo,
                        router.getDefaultRoute(), path);
                if (resourceInfo != null) {
                    result.add(resourceInfo);
                }
            }
        }

        return result;
    }
>>>>>>> 47bb64c9

    /**
     * Main class, invoke this class without argument to get help instructions.
     *
     * @param args Main arguments
     * @throws TranslationException
     */
    public static void main(String[] args) throws TranslationException {
        Engine.register();
        String ulogin = null;
        String upwd = null;
        String serviceUrl = null;
        String defSource = null;
        String compName = null;
        String descriptorId = null;
        String language = null;
        String versionId = null;
        String updateStrategy = null;
        List<IntrospectorPlugin> introspectorPlugins = new ArrayList<IntrospectorPlugin>();
        boolean newVersion = false;
        boolean create = false;

        //TODO add option for enable ou disable swagger annotation support (default ?)
        LOGGER.fine("Get parameters");
        for (int i = 0; i < (args.length); i++) {
            if ("-h".equals(args[i])) {
                printHelp();
                System.exit(0);
            } else if ("-u".equals(args[i]) || "--username".equals(args[i])) {
                ulogin = getParameter(args, ++i);
            } else if ("-p".equals(args[i]) || "--password".equals(args[i])) {
                upwd = getParameter(args, ++i);
            } else if ("-s".equals(args[i]) || "--service".equals(args[i])) {
                serviceUrl = getParameter(args, ++i);
            } else if ("-c".equals(args[i]) || "--component".equals(args[i])) {
                compName = getParameter(args, ++i);
            } else if ("-d".equals(args[i]) || "--descriptor".equals(args[i])) {
                descriptorId = getParameter(args, ++i);
            } else if ("-v".equals(args[i]) || "--version".equals(args[i])) {
                versionId = getParameter(args, ++i);
            } else if ("-U".equals(args[i])
                    || "--updateStrategy".equals(args[i])) {
                updateStrategy = getParameter(args, ++i).toLowerCase();
            } else if ("-n".equals(args[i]) || "--newVersion".equals(args[i])) {
                newVersion = true;
            } else if ("-C".equals(args[i]) || "--create".equals(args[i])) {
                create = true;
            } else if ("-l".equals(args[i]) || "--language".equals(args[i])) {
                language = getParameter(args, ++i).toLowerCase();
            } else if ("-i".equals(args[i]) || "--introspectorPlugins".equals(args[i])) {
                String introspectorPluginClass = getParameter(args, ++i);
                IntrospectorPlugin introspectorPlugin = ReflectUtils.newInstance(introspectorPluginClass, IntrospectorPlugin.class);
                introspectorPlugins.add(introspectorPlugin);
            } else if ("-V".equals(args[i]) || "--verbose".equals(args[i])) {
                // [ifndef gae,jee] instruction
                Engine.setLogLevel(Level.FINE);
            } else {
                defSource = args[i];
            }
        }

        if (newVersion && create) {
            LOGGER.severe("You can't use newVersion and create at the same time. Use parameter --help for help.");
        } else if (create && updateStrategy != null) {
            LOGGER.severe("You can't use create and updateStrategy at the same time. Use parameter --help for help.");
        } else if (newVersion && updateStrategy != null) {
            LOGGER.severe("You can't use newVersion and updateStrategy at the same time. Use parameter --help for help.");
        } else if (!newVersion && updateStrategy == null) {
            create = true;
        }

        Engine.getLogger("").getHandlers()[0]
                .setFilter(new java.util.logging.Filter() {
                    public boolean isLoggable(LogRecord record) {
                        return record.getLoggerName().startsWith(
                                "org.restlet.ext.apispark");
                    }
                });

        LOGGER.fine("Check parameters");
<<<<<<< HEAD
        if (StringUtils.isNullOrEmpty(serviceUrl)) {
=======
        if (IntrospectionUtils.isEmpty(serviceUrl)) {
>>>>>>> 47bb64c9
            serviceUrl = "https://apispark.com/";
        }
        if (!serviceUrl.endsWith("/")) {
            serviceUrl += "/";
        }

<<<<<<< HEAD
        if (StringUtils.isNullOrEmpty(ulogin) || StringUtils.isNullOrEmpty(upwd) || StringUtils.isNullOrEmpty(defSource)) {
=======
        if (IntrospectionUtils.isEmpty(ulogin)
                || IntrospectionUtils.isEmpty(upwd)
                || IntrospectionUtils.isEmpty(defSource)) {
>>>>>>> 47bb64c9
            printHelp();
            System.exit(1);
        }

        // TODO validate the definition URL:
        // * accept absolute urls
        // * accept relative urls such as /definitions/{id} and concatenate with
        // the serviceUrl
        // * accept relative urls such as {id} and concatenate with the
        // serviceUrl

        // Validate the application class name
        Definition definition;

        // get definition
        if (language == null) {
            Class<?> clazz;
            try {
                clazz = Class.forName(defSource);
<<<<<<< HEAD
=======
                if (Application.class.isAssignableFrom(clazz)) {
                    application = getApplication(defSource);
                    component = getComponent(compName);
                } else if (clazz != null) {
                    a = IntrospectionUtils.getApplication(defSource);
                }
>>>>>>> 47bb64c9
            } catch (ClassNotFoundException e) {
                LOGGER.log(Level.SEVERE,
                        "Cannot locate the application class.", e);
                throw new RuntimeException("Cannot locate the application class.", e);
            }
            // Is restlet application ?
            if (Application.class.isAssignableFrom(clazz)) {
                Application application = ApplicationIntrospector.getApplication(defSource);
                Component component = ComponentIntrospector.getComponent(compName);
                definition = ApplicationIntrospector.getDefinition(
                        application, null, component,
                        introspectorPlugins);
            } else if (clazz != null) {
                javax.ws.rs.core.Application jaxrsApplication = JaxRsIntrospector.getApplication(defSource);
                definition = JaxRsIntrospector.getDefinition(jaxrsApplication, null, introspectorPlugins);
            } else {
                LOGGER.log(Level.SEVERE,
                        "Class " + defSource + " is not supported");
                throw new RuntimeException("Class " + defSource + " is not supported");
            }
        } else {
            if ("swagger".equals(language)) {
                definition = SwaggerUtils.getDefinition(defSource, ulogin, upwd);
            } else {
                LOGGER.log(Level.SEVERE,
                        "Language " + language + " is not supported");
                throw new RuntimeException("Language " + language + " is not supported");
            }
        }

<<<<<<< HEAD
        if (definition != null) {
            IntrospectionUtils.sendDefinition(definition, descriptorId, versionId, ulogin, upwd,
                    serviceUrl, updateStrategy, create, newVersion, LOGGER);
=======
        if (application != null) {
            LOGGER.info("Instantiate introspector");
            Introspector i = new Introspector(component, application);

            LOGGER.info("Generate documentation");
            definition = i.getDefinition();
        } else if (a != null) {
            LOGGER.fine("Instantiate introspector");
            JaxRsIntrospector i = new JaxRsIntrospector(a);

            LOGGER.info("Generate documentation");
            definition = i.getDefinition();
        } else if ("swagger".equals(language)) {
            definition = SwaggerUtils.getDefinition(defSource, ulogin, upwd);
        }
        if (definition != null) {
            IntrospectionUtils.sendDefinition(definition, definitionId, ulogin,
                    upwd, serviceUrl, LOGGER);
>>>>>>> 47bb64c9
        } else {
            LOGGER.severe("Please provide a valid application class name or definition URL.");
        }
    }



    /**
     * Prints the instructions necessary to launch this tool.
     */
    private static void printHelp() {
        PrintStream o = System.out;

        o.println("SYNOPSIS");
        IntrospectionUtils.printSynopsis(o, Introspector.class,
<<<<<<< HEAD
                "[options] [--language swagger SWAGGER DEFINITION URL/PATH | APPLICATION]");
        IntrospectionUtils.printSynopsis(
                o,
                Introspector.class,
                "--create [options] [--language swagger SWAGGER DEFINITION URL/PATH | APPLICATION]");
        IntrospectionUtils.printSynopsis(
                o,
                Introspector.class,
                "--newVersion --descriptor descriptorId [options] [--language swagger SWAGGER DEFINITION URL/PATH | APPLICATION]");
        IntrospectionUtils.printSynopsis(
                o,
                Introspector.class,
                "--updateStrategy strategy --descriptor descriptorId --version versionId [options] [--language swagger SWAGGER DEFINITION URL/PATH | APPLICATION]");

        o.println("DESCRIPTION");
        IntrospectionUtils.printSentence(
                o,
                "Publish to the APISpark platform the description of your Web API, represented by APPLICATION,",
                "the full name of your Restlet or JAX-RS application class or by the swagger definition available on the ",
                "URL/PATH");
        IntrospectionUtils.printSentence(
                o,
                "If the whole process is successfull, it displays the url of the corresponding documentation.");
        o.println("OPTIONS");
        IntrospectionUtils.printOption(o, "-h, --help", "Prints this help.");
        IntrospectionUtils.printOption(o, "-u, --username username",
                "The mandatory APISpark user name.");
        IntrospectionUtils.printOption(o, "-p, --password password",
                "The mandatory APISpark user secret key.");
        IntrospectionUtils.printOption(o, "-c, --component commponent class",
                "The optional full name of your Restlet Component class.",
                "This allows to collect some other data, such as the endpoint.");
        IntrospectionUtils.printOption(o, "-C, --create",
                "Creates a new descriptor from introspection.",
                "Is set to true if neither newVersion nor updateStrategy are specified.");
        IntrospectionUtils.printOption(o, "-n, --newVersion",
                "Creates a new version of the descriptor identified by descriptor");
        IntrospectionUtils.printOption(
                o,
                "-d, --descriptor descriptorId",
                "The optional identifier of an existing descriptor hosted by APISpark you want to update with this new documentation.",
                "Required if updateStrategy or newVersion are specified.");
        IntrospectionUtils.printOption(
                o,
                "-U, --updateStrategy strategy",
                "Updates the descriptor version specified by descriptor and version with given strategy. If no strategy is specified, add strategy is selected by default. \n",
                "Strategies available:\n",
                "add: new objects will be added to the APISpark's descriptor, primitive fields of existing objects will be updated. Nothing will be deleted.\n",
                "reset: deletes all the information in the descriptor on APISpark's and fills it again with introspected definition.");
        IntrospectionUtils.printOption(
                o,
                "-v, --version versionId",
                "The version of the descriptor to be updated. Required if updateStrategy is specified.");
        IntrospectionUtils.printOption(
                o,
                "-l, --language languageName",
                "The optional name of the description language of the definition you want to upload. Possible value: swagger");
        IntrospectionUtils.printOption(
                o,
                "-i, --introspectorPlugins introspectorPluginClass",
                "The optional class name of an introspector plugin. " +
                        "This options could be use several times for each plugin. " +
                        "Example: '-i org.restlet.ext.swagger.v2_0.introspector.SwaggerAnnotationIntrospectorPlugin'");
        IntrospectionUtils.printOption(o, "-v, --verbose",
                "The optional parameter switching the process to a verbose mode");
    }

=======
                "[options] APPLICATION");
        IntrospectionUtils.printSynopsis(o, Introspector.class,
                "-l swagger [options] SWAGGER DEFINITION URL/PATH");
        o.println("DESCRIPTION");
        IntrospectionUtils
                .printSentence(
                        o,
                        "Publish to the APISpark platform the description of your Web API, represented by APPLICATION,",
                        "the full name of your Restlet application class or by the swagger definition available on the ",
                        "URL/PATH");
        IntrospectionUtils
                .printSentence(
                        o,
                        "If the whole process is successfull, it displays the url of the corresponding documentation.");
        o.println("OPTIONS");
        IntrospectionUtils.printOption(o, "-h, --help", "Prints this help.");
        IntrospectionUtils.printOption(o, "-u, --username",
                "The mandatory APISpark user name.");
        IntrospectionUtils.printOption(o, "-p, --password",
                "The mandatory APISpark user secret key.");
        IntrospectionUtils
                .printOption(
                        o,
                        "-c, --component",
                        "The optional full name of your Restlet Component class.",
                        "This allows to collect some other data, such as the endpoint.");
        IntrospectionUtils
                .printOption(
                        o,
                        "-d, --definition",
                        "The optional identifier of an existing definition hosted by APISpark you want to update with this new documentation.");
        IntrospectionUtils
                .printOption(
                        o,
                        "-l, --language",
                        "The optional name of the description language of the definition you want to upload. Possible value: swagger");
        IntrospectionUtils
                .printOption(o, "-v, --verbose",
                        "The optional parameter switching the process to a verbose mode");
    }

    /** The current Web API definition. */
    private Definition definition;

    /**
     * Constructor.
     * 
     * @param application
     *            An application to introspect.
     */
    public Introspector(Application application, boolean verbose) {
        this(null, application);
    }

    /**
     * Constructor.
     * 
     * @param component
     *            A {@link Component} to introspect in order to get extra
     *            details such as the endpoint.
     * @param application
     *            An {@link Application} to introspect.
     */
    public Introspector(Component component, Application application) {
        definition = IntrospectionTranslator.toDefinition(
                getApplicationInfo(application, null), LOGGER);

        if (component != null && definition != null) {
            LOGGER.fine("Look for the endpoint.");
            String endpoint = null;
            // TODO What if the application is attached to several endpoints?
            // Look for the endpoint to which this application is attached.
            endpoint = getEndpoint(component.getDefaultHost(), application);
            for (int i = 0; endpoint == null && i < component.getHosts().size(); i++) {
                VirtualHost virtualHost = component.getHosts().get(i);
                endpoint = getEndpoint(virtualHost, application);
            }
            definition.setEndpoint(endpoint);
        }
    }

    /**
     * Returns the current definition.
     * 
     * @return The current definition.
     */
    private Definition getDefinition() {
        return definition;
    }

>>>>>>> 47bb64c9
    /**
     * Returns the value according to its index.
     *
     * @param args
     *            The argument table.
     * @param index
     *            The index of the argument.
     * @return The value of the given argument.
     */
    private static String getParameter(String[] args, int index) {
        if (index >= args.length) {
            return null;
        } else {
            String value = args[index];
            if ("-s".equals(value) || "-u".equals(value) || "-p".equals(value)
                    || "-d".equals(value) || "-c".equals(value)) {
                // In case the given value is actually an option, reset it.
                value = null;
            }
            return value;
        }
    }
}<|MERGE_RESOLUTION|>--- conflicted
+++ resolved
@@ -1,33 +1,33 @@
 /**
  * Copyright 2005-2014 Restlet
- *
+ * 
  * The contents of this file are subject to the terms of one of the following
  * open source licenses: Apache 2.0 or LGPL 3.0 or LGPL 2.1 or CDDL 1.0 or EPL
  * 1.0 (the "Licenses"). You can select the license that you prefer but you may
  * not use this file except in compliance with one of these Licenses.
- *
+ * 
  * You can obtain a copy of the Apache 2.0 license at
  * http://www.opensource.org/licenses/apache-2.0
- *
+ * 
  * You can obtain a copy of the LGPL 3.0 license at
  * http://www.opensource.org/licenses/lgpl-3.0
- *
+ * 
  * You can obtain a copy of the LGPL 2.1 license at
  * http://www.opensource.org/licenses/lgpl-2.1
- *
+ * 
  * You can obtain a copy of the CDDL 1.0 license at
  * http://www.opensource.org/licenses/cddl1
- *
+ * 
  * You can obtain a copy of the EPL 1.0 license at
  * http://www.opensource.org/licenses/eclipse-1.0
- *
+ * 
  * See the Licenses for the specific language governing permissions and
  * limitations under the Licenses.
- *
+ * 
  * Alternatively, you can obtain a royalty free commercial license with less
  * limitations, transferable or non-transferable, directly at
  * http://restlet.com/products/restlet-framework
- *
+ * 
  * Restlet is a registered trademark of Restlet S.A.S.
  */
 
@@ -36,6 +36,7 @@
 import java.io.PrintStream;
 import java.util.ArrayList;
 import java.util.List;
+import java.util.ServiceLoader;
 import java.util.logging.Level;
 import java.util.logging.LogRecord;
 import java.util.logging.Logger;
@@ -43,231 +44,28 @@
 import org.restlet.Application;
 import org.restlet.Component;
 import org.restlet.Context;
-<<<<<<< HEAD
 import org.restlet.engine.Engine;
 import org.restlet.engine.util.StringUtils;
 import org.restlet.ext.apispark.internal.conversion.TranslationException;
 import org.restlet.ext.apispark.internal.conversion.swagger.v1_2.SwaggerUtils;
+import org.restlet.ext.apispark.internal.introspection.IntrospectionHelper;
 import org.restlet.ext.apispark.internal.introspection.application.ApplicationIntrospector;
 import org.restlet.ext.apispark.internal.introspection.application.ComponentIntrospector;
-import org.restlet.ext.apispark.internal.introspection.IntrospectorPlugin;
 import org.restlet.ext.apispark.internal.introspection.jaxrs.JaxRsIntrospector;
-=======
-import org.restlet.Request;
-import org.restlet.Restlet;
-import org.restlet.data.Protocol;
-import org.restlet.data.Reference;
-import org.restlet.engine.Engine;
-import org.restlet.ext.apispark.internal.conversion.IntrospectionTranslator;
-import org.restlet.ext.apispark.internal.conversion.SwaggerUtils;
-import org.restlet.ext.apispark.internal.conversion.TranslationException;
-import org.restlet.ext.apispark.internal.info.ApplicationInfo;
-import org.restlet.ext.apispark.internal.info.DocumentationInfo;
-import org.restlet.ext.apispark.internal.info.ResourceInfo;
->>>>>>> 47bb64c9
 import org.restlet.ext.apispark.internal.model.Definition;
-import org.restlet.ext.apispark.internal.reflect.ReflectUtils;
 import org.restlet.ext.apispark.internal.utils.IntrospectionUtils;
+import org.restlet.ext.jaxrs.JaxRsApplication;
 
 /**
- * Extract and push the web API documentation of a Restlet API-based
- * {@link Application} to the APISpark console.
-<<<<<<< HEAD
- *
-=======
- * 
->>>>>>> 47bb64c9
+ * Generates the Web API documentation of a Restlet based {@link Application}
+ * and imports it into the APISpark console.
+ * 
  * @author Thierry Boileau
  */
 public class Introspector {
 
     /** Internal logger. */
     private static Logger LOGGER = Context.getCurrentLogger();
-<<<<<<< HEAD
-=======
-
-    /**
-     * Returns an instance of what must be a subclass of {@link Application}.
-     * Returns null in case of errors.
-     * 
-     * @param className
-     *            The name of the application class.
-     * @return An instance of what must be a subclass of {@link Application}.
-     */
-    private static Application getApplication(String className) {
-        Application result = null;
-
-        if (className == null) {
-            return result;
-        }
-
-        Class<?> clazz = null;
-        try {
-            clazz = Class.forName(className);
-            if (Application.class.isAssignableFrom(clazz)) {
-                result = (Application) clazz.getConstructor().newInstance();
-            } else {
-                LOGGER.log(Level.SEVERE, className
-                        + " does not seem to be a valid subclass of "
-                        + Application.class.getName() + " class.");
-            }
-        } catch (ClassNotFoundException e) {
-            LOGGER.log(Level.SEVERE, "Cannot locate the definition source.", e);
-        } catch (InstantiationException e) {
-            LOGGER.log(Level.SEVERE,
-                    "Cannot instantiate the application class.", e);
-        } catch (IllegalAccessException e) {
-            LOGGER.log(Level.SEVERE,
-                    "Cannot instantiate the application class.", e);
-        } catch (IllegalArgumentException e) {
-            LOGGER.log(
-                    Level.SEVERE,
-                    "Check that the application class has an empty constructor.",
-                    e);
-        } catch (InvocationTargetException e) {
-            LOGGER.log(Level.SEVERE,
-                    "Cannot instantiate the application class.", e);
-        } catch (NoSuchMethodException e) {
-            LOGGER.log(
-                    Level.SEVERE,
-                    "Check that the application class has an empty constructor.",
-                    e);
-        } catch (SecurityException e) {
-            LOGGER.log(Level.SEVERE,
-                    "Cannot instantiate the application class.", e);
-        }
-
-        return result;
-    }
-
-    /**
-     * Returns a APISpark description of the current application. By default,
-     * this method discovers all the resources attached to this application. It
-     * can be overridden to add documentation, list of representations, etc.
-     * 
-     * @param request
-     *            The current request.
-     * @param response
-     *            The current response.
-     * @return An application description.
-     */
-    protected static ApplicationInfo getApplicationInfo(
-            Application application, Reference baseRef) {
-        ApplicationInfo applicationInfo = new ApplicationInfo();
-        if ((application.getName() != null) && !application.getName().isEmpty()) {
-            DocumentationInfo doc = null;
-            if (applicationInfo.getDocumentations().isEmpty()) {
-                doc = new DocumentationInfo();
-                applicationInfo.getDocumentations().add(doc);
-            } else {
-                doc = applicationInfo.getDocumentations().get(0);
-            }
-            applicationInfo.setName(application.getName());
-            doc.setTitle(application.getName());
-        }
-        applicationInfo.getResources().setBaseRef(baseRef);
-        applicationInfo.getResources().setResources(
-                getResourceInfos(applicationInfo,
-                        getNextRouter(application.getInboundRoot()), "/"));
-
-        return applicationInfo;
-    }
-
-    /**
-     * Returns an instance of what must be a subclass of {@link Component}.
-     * Returns null in case of errors.
-     * 
-     * @param className
-     *            The name of the component class.
-     * @return An instance of what must be a subclass of {@link Component}.
-     */
-    private static Component getComponent(String className) {
-        Component result = null;
-
-        if (className == null) {
-            return result;
-        }
-
-        Class<?> clazz = null;
-        try {
-            clazz = Class.forName(className);
-            if (Component.class.isAssignableFrom(clazz)) {
-                result = (Component) clazz.getConstructor().newInstance();
-            } else {
-                LOGGER.log(Level.SEVERE, className
-                        + " does not seem to a valid subclass of "
-                        + Component.class.getName() + " class.");
-            }
-        } catch (ClassNotFoundException e) {
-            LOGGER.log(Level.SEVERE, "Cannot locate the component class.", e);
-        } catch (InstantiationException e) {
-            LOGGER.log(Level.SEVERE, "Cannot instantiate the component class.",
-                    e);
-        } catch (IllegalAccessException e) {
-            LOGGER.log(Level.SEVERE, "Cannot instantiate the component class.",
-                    e);
-        } catch (IllegalArgumentException e) {
-            LOGGER.log(Level.SEVERE,
-                    "Check that the component class has an empty constructor.",
-                    e);
-        } catch (InvocationTargetException e) {
-            LOGGER.log(Level.SEVERE, "Cannot instantiate the component class.",
-                    e);
-        } catch (NoSuchMethodException e) {
-            LOGGER.log(Level.SEVERE,
-                    "Check that the component class has an empty constructor.",
-                    e);
-        } catch (SecurityException e) {
-            LOGGER.log(Level.SEVERE, "Cannot instantiate the component class.",
-                    e);
-        }
-
-        return result;
-    }
-
-    /**
-     * Returns the next application available.
-     * 
-     * @param current
-     *            The current Restlet to inspect.
-     * @return The first application available.
-     */
-    private static Application getNextApplication(Restlet current) {
-        Application result = null;
-        if (current instanceof Application) {
-            result = (Application) current;
-        } else if (current instanceof Filter) {
-            result = getNextApplication(((Filter) current).getNext());
-        } else if (current instanceof Router) {
-            Router router = (Router) current;
-            for (Route route : router.getRoutes()) {
-                result = getNextApplication(route.getNext());
-                if (result != null) {
-                    break;
-                }
-            }
-        }
-
-        return result;
-    }
-
-    /**
-     * Returns the next router available.
-     * 
-     * @param current
-     *            The current Restlet to inspect.
-     * @return The first router available.
-     */
-    private static Router getNextRouter(Restlet current) {
-        Router result = null;
-        if (current instanceof Router) {
-            result = (Router) current;
-        } else if (current instanceof Filter) {
-            result = getNextRouter(((Filter) current).getNext());
-        }
-
-        return result;
-    }
 
     /**
      * Returns the value according to its index.
@@ -293,168 +91,10 @@
     }
 
     /**
-     * Completes the data available about a given Filter instance.
+     * Main class, invokes this class without argument to get help instructions.
      * 
-     * @param applicationInfo
-     *            The parent application.
-     * @param filter
-     *            The Filter instance to document.
-     * @param path
-     *            The base path.
-     * @param request
-     *            The current request.
-     * @param response
-     *            The current response.
-     * @return The resource description.
-     */
-    private static ResourceInfo getResourceInfo(
-            ApplicationInfo applicationInfo, Filter filter, String path) {
-        return getResourceInfo(applicationInfo, filter.getNext(), path);
-    }
-
-    /**
-     * Completes the data available about a given Finder instance.
-     * 
-     * @param applicationInfo
-     *            The parent application.
-     * @param resourceInfo
-     *            The ResourceInfo object to complete.
-     * @param finder
-     *            The Finder instance to document.
-     */
-    private static ResourceInfo getResourceInfo(
-            ApplicationInfo applicationInfo, Finder finder, String path) {
-        ResourceInfo result = null;
-        Object resource = null;
-
-        if (finder instanceof Directory) {
-            resource = finder;
-        } else {
-            ServerResource sr = finder.find(null, null);
-
-            if (sr != null) {
-                // The handler instance targeted by this finder.
-                Request request = new Request();
-                org.restlet.Response response = new org.restlet.Response(
-                        request);
-                sr.setRequest(request);
-                sr.setResponse(response);
-                sr.updateAllowedMethods();
-                resource = sr;
-            }
-        }
-
-        if (resource != null) {
-            result = new ResourceInfo();
-            ResourceInfo.describe(applicationInfo, result, resource, path);
-        }
-
-        return result;
-    }
-
-    /**
-     * Completes the data available about a given Restlet instance.
-     * 
-     * @param applicationInfo
-     *            The parent application.
-     * @param resourceInfo
-     *            The ResourceInfo object to complete.
-     * @param restlet
-     *            The Restlet instance to document.
-     */
-    private static ResourceInfo getResourceInfo(
-            ApplicationInfo applicationInfo, Restlet restlet, String path) {
-        ResourceInfo result = null;
-
-        if (restlet instanceof Finder) {
-            result = getResourceInfo(applicationInfo, (Finder) restlet, path);
-        } else if (restlet instanceof Router) {
-            result = new ResourceInfo();
-            result.setPath(path);
-            result.setChildResources(getResourceInfos(applicationInfo,
-                    (Router) restlet, path));
-        } else if (restlet instanceof Filter) {
-            result = getResourceInfo(applicationInfo, (Filter) restlet, path);
-        }
-
-        return result;
-    }
-
-    /**
-     * Returns the APISpark data about the given Route instance.
-     * 
-     * @param applicationInfo
-     *            The parent application.
-     * @param route
-     *            The Route instance to document.
-     * @param basePath
-     *            The base path.
-     * @return The APISpark data about the given Route instance.
-     */
-    private static ResourceInfo getResourceInfo(
-            ApplicationInfo applicationInfo, Route route, String basePath) {
-        ResourceInfo result = null;
-
-        if (route instanceof TemplateRoute) {
-            TemplateRoute templateRoute = (TemplateRoute) route;
-            String path = templateRoute.getTemplate().getPattern();
-
-            // APISpark requires resource paths to be relative to parent path
-            if (path.startsWith("/") && basePath.endsWith("/")) {
-                path = basePath + path.substring(1);
-            } else {
-                path = basePath + path;
-            }
-
-            result = getResourceInfo(applicationInfo, route.getNext(), path);
-        }
-
-        return result;
-    }
-
-    /**
-     * Completes the list of ResourceInfo instances for the given Router
-     * instance.
-     * 
-     * @param applicationInfo
-     *            The parent application.
-     * @param router
-     *            The router to document.
-     * @param path
-     *            The base path.
-     * @return The list of ResourceInfo instances to complete.
-     */
-    private static List<ResourceInfo> getResourceInfos(
-            ApplicationInfo applicationInfo, Router router, String path) {
-        List<ResourceInfo> result = new ArrayList<ResourceInfo>();
-
-        if (router != null) {
-            for (Route route : router.getRoutes()) {
-                ResourceInfo resourceInfo = getResourceInfo(applicationInfo,
-                        route, path);
-
-                if (resourceInfo != null) {
-                    result.add(resourceInfo);
-                }
-            }
-
-            if (router.getDefaultRoute() != null) {
-                ResourceInfo resourceInfo = getResourceInfo(applicationInfo,
-                        router.getDefaultRoute(), path);
-                if (resourceInfo != null) {
-                    result.add(resourceInfo);
-                }
-            }
-        }
-
-        return result;
-    }
->>>>>>> 47bb64c9
-
-    /**
-     * Main class, invoke this class without argument to get help instructions.
-     *
-     * @param args Main arguments
+     * @param args
+     *            Main arguments.
      * @throws TranslationException
      */
     public static void main(String[] args) throws TranslationException {
@@ -468,11 +108,12 @@
         String language = null;
         String versionId = null;
         String updateStrategy = null;
-        List<IntrospectorPlugin> introspectorPlugins = new ArrayList<IntrospectorPlugin>();
+        List<IntrospectionHelper> introspectionHelpers = new ArrayList<IntrospectionHelper>();
         boolean newVersion = false;
         boolean create = false;
 
-        //TODO add option for enable ou disable swagger annotation support (default ?)
+        // TODO add option for enable ou disable swagger annotation support
+        // (default ?)
         LOGGER.fine("Get parameters");
         for (int i = 0; i < (args.length); i++) {
             if ("-h".equals(args[i])) {
@@ -499,16 +140,19 @@
                 create = true;
             } else if ("-l".equals(args[i]) || "--language".equals(args[i])) {
                 language = getParameter(args, ++i).toLowerCase();
-            } else if ("-i".equals(args[i]) || "--introspectorPlugins".equals(args[i])) {
-                String introspectorPluginClass = getParameter(args, ++i);
-                IntrospectorPlugin introspectorPlugin = ReflectUtils.newInstance(introspectorPluginClass, IntrospectorPlugin.class);
-                introspectorPlugins.add(introspectorPlugin);
             } else if ("-V".equals(args[i]) || "--verbose".equals(args[i])) {
                 // [ifndef gae,jee] instruction
                 Engine.setLogLevel(Level.FINE);
             } else {
                 defSource = args[i];
             }
+        }
+
+        // Discover introspection helpers
+        ServiceLoader<IntrospectionHelper> ihLoader = ServiceLoader
+                .load(IntrospectionHelper.class);
+        for (IntrospectionHelper helper : ihLoader) {
+            introspectionHelpers.add(helper);
         }
 
         if (newVersion && create) {
@@ -530,24 +174,16 @@
                 });
 
         LOGGER.fine("Check parameters");
-<<<<<<< HEAD
         if (StringUtils.isNullOrEmpty(serviceUrl)) {
-=======
-        if (IntrospectionUtils.isEmpty(serviceUrl)) {
->>>>>>> 47bb64c9
             serviceUrl = "https://apispark.com/";
         }
         if (!serviceUrl.endsWith("/")) {
             serviceUrl += "/";
         }
 
-<<<<<<< HEAD
-        if (StringUtils.isNullOrEmpty(ulogin) || StringUtils.isNullOrEmpty(upwd) || StringUtils.isNullOrEmpty(defSource)) {
-=======
-        if (IntrospectionUtils.isEmpty(ulogin)
-                || IntrospectionUtils.isEmpty(upwd)
-                || IntrospectionUtils.isEmpty(defSource)) {
->>>>>>> 47bb64c9
+        if (StringUtils.isNullOrEmpty(ulogin)
+                || StringUtils.isNullOrEmpty(upwd)
+                || StringUtils.isNullOrEmpty(defSource)) {
             printHelp();
             System.exit(1);
         }
@@ -560,82 +196,62 @@
         // serviceUrl
 
         // Validate the application class name
-        Definition definition;
+        Definition definition = null;
 
         // get definition
         if (language == null) {
-            Class<?> clazz;
+            Class<?> clazz = null;
             try {
                 clazz = Class.forName(defSource);
-<<<<<<< HEAD
-=======
-                if (Application.class.isAssignableFrom(clazz)) {
-                    application = getApplication(defSource);
-                    component = getComponent(compName);
-                } else if (clazz != null) {
-                    a = IntrospectionUtils.getApplication(defSource);
-                }
->>>>>>> 47bb64c9
             } catch (ClassNotFoundException e) {
                 LOGGER.log(Level.SEVERE,
                         "Cannot locate the application class.", e);
-                throw new RuntimeException("Cannot locate the application class.", e);
-            }
-            // Is restlet application ?
-            if (Application.class.isAssignableFrom(clazz)) {
-                Application application = ApplicationIntrospector.getApplication(defSource);
-                Component component = ComponentIntrospector.getComponent(compName);
-                definition = ApplicationIntrospector.getDefinition(
-                        application, null, component,
-                        introspectorPlugins);
+                throw new RuntimeException(
+                        "Cannot locate the application class.", e);
+            }
+            // Is Restlet application ?
+            if (JaxRsApplication.class.isAssignableFrom(clazz)) {
+                // TODO implement introspection of Restlet based JaxRs
+                // application.
+            } else if (Application.class.isAssignableFrom(clazz)) {
+                Application application = ApplicationIntrospector
+                        .getApplication(defSource);
+                Component component = ComponentIntrospector
+                        .getComponent(compName);
+                definition = ApplicationIntrospector.getDefinition(application,
+                        null, component, introspectionHelpers);
             } else if (clazz != null) {
-                javax.ws.rs.core.Application jaxrsApplication = JaxRsIntrospector.getApplication(defSource);
-                definition = JaxRsIntrospector.getDefinition(jaxrsApplication, null, introspectorPlugins);
+                javax.ws.rs.core.Application jaxrsApplication = JaxRsIntrospector
+                        .getApplication(defSource);
+                definition = JaxRsIntrospector.getDefinition(jaxrsApplication,
+                        null, introspectionHelpers);
             } else {
-                LOGGER.log(Level.SEVERE,
-                        "Class " + defSource + " is not supported");
-                throw new RuntimeException("Class " + defSource + " is not supported");
+                LOGGER.log(Level.SEVERE, "Class " + defSource
+                        + " is not supported");
+                throw new RuntimeException("Class " + defSource
+                        + " is not supported");
             }
         } else {
             if ("swagger".equals(language)) {
-                definition = SwaggerUtils.getDefinition(defSource, ulogin, upwd);
+                definition = SwaggerUtils
+                        .getDefinition(defSource, ulogin, upwd);
             } else {
-                LOGGER.log(Level.SEVERE,
-                        "Language " + language + " is not supported");
-                throw new RuntimeException("Language " + language + " is not supported");
-            }
-        }
-
-<<<<<<< HEAD
+                LOGGER.log(Level.SEVERE, "Language " + language
+                        + " is not supported");
+                throw new RuntimeException("Language " + language
+                        + " is not supported");
+            }
+        }
+
         if (definition != null) {
-            IntrospectionUtils.sendDefinition(definition, descriptorId, versionId, ulogin, upwd,
-                    serviceUrl, updateStrategy, create, newVersion, LOGGER);
-=======
-        if (application != null) {
-            LOGGER.info("Instantiate introspector");
-            Introspector i = new Introspector(component, application);
-
-            LOGGER.info("Generate documentation");
-            definition = i.getDefinition();
-        } else if (a != null) {
-            LOGGER.fine("Instantiate introspector");
-            JaxRsIntrospector i = new JaxRsIntrospector(a);
-
-            LOGGER.info("Generate documentation");
-            definition = i.getDefinition();
-        } else if ("swagger".equals(language)) {
-            definition = SwaggerUtils.getDefinition(defSource, ulogin, upwd);
-        }
-        if (definition != null) {
-            IntrospectionUtils.sendDefinition(definition, definitionId, ulogin,
-                    upwd, serviceUrl, LOGGER);
->>>>>>> 47bb64c9
+            IntrospectionUtils.sendDefinition(definition, descriptorId,
+                    versionId, ulogin, upwd, serviceUrl, updateStrategy,
+                    create, newVersion, LOGGER);
+
         } else {
             LOGGER.severe("Please provide a valid application class name or definition URL.");
         }
     }
-
-
 
     /**
      * Prints the instructions necessary to launch this tool.
@@ -644,187 +260,88 @@
         PrintStream o = System.out;
 
         o.println("SYNOPSIS");
-        IntrospectionUtils.printSynopsis(o, Introspector.class,
-<<<<<<< HEAD
-                "[options] [--language swagger SWAGGER DEFINITION URL/PATH | APPLICATION]");
-        IntrospectionUtils.printSynopsis(
-                o,
-                Introspector.class,
-                "--create [options] [--language swagger SWAGGER DEFINITION URL/PATH | APPLICATION]");
-        IntrospectionUtils.printSynopsis(
-                o,
-                Introspector.class,
-                "--newVersion --descriptor descriptorId [options] [--language swagger SWAGGER DEFINITION URL/PATH | APPLICATION]");
-        IntrospectionUtils.printSynopsis(
-                o,
-                Introspector.class,
-                "--updateStrategy strategy --descriptor descriptorId --version versionId [options] [--language swagger SWAGGER DEFINITION URL/PATH | APPLICATION]");
+        IntrospectionUtils
+                .printSynopsis(o, Introspector.class,
+                        "[options] [--language swagger SWAGGER DEFINITION URL/PATH | APPLICATION]");
+        IntrospectionUtils
+                .printSynopsis(
+                        o,
+                        Introspector.class,
+                        "--create [options] [--language swagger SWAGGER DEFINITION URL/PATH | APPLICATION]");
+        IntrospectionUtils
+                .printSynopsis(
+                        o,
+                        Introspector.class,
+                        "--newVersion --descriptor descriptorId [options] [--language swagger SWAGGER DEFINITION URL/PATH | APPLICATION]");
+        IntrospectionUtils
+                .printSynopsis(
+                        o,
+                        Introspector.class,
+                        "--updateStrategy strategy --descriptor descriptorId --version versionId [options] [--language swagger SWAGGER DEFINITION URL/PATH | APPLICATION]");
 
         o.println("DESCRIPTION");
-        IntrospectionUtils.printSentence(
-                o,
-                "Publish to the APISpark platform the description of your Web API, represented by APPLICATION,",
-                "the full name of your Restlet or JAX-RS application class or by the swagger definition available on the ",
-                "URL/PATH");
-        IntrospectionUtils.printSentence(
-                o,
-                "If the whole process is successfull, it displays the url of the corresponding documentation.");
+        IntrospectionUtils
+                .printSentence(
+                        o,
+                        "Publish to the APISpark platform the description of your Web API, represented by APPLICATION,",
+                        "the full name of your Restlet or JAX-RS application class or by the Swagger definition available at ",
+                        "URL/PATH");
+        IntrospectionUtils
+                .printSentence(
+                        o,
+                        "If the whole process is successfull, it displays the url of the corresponding documentation.");
         o.println("OPTIONS");
         IntrospectionUtils.printOption(o, "-h, --help", "Prints this help.");
         IntrospectionUtils.printOption(o, "-u, --username username",
                 "The mandatory APISpark user name.");
         IntrospectionUtils.printOption(o, "-p, --password password",
                 "The mandatory APISpark user secret key.");
-        IntrospectionUtils.printOption(o, "-c, --component commponent class",
-                "The optional full name of your Restlet Component class.",
-                "This allows to collect some other data, such as the endpoint.");
-        IntrospectionUtils.printOption(o, "-C, --create",
-                "Creates a new descriptor from introspection.",
-                "Is set to true if neither newVersion nor updateStrategy are specified.");
-        IntrospectionUtils.printOption(o, "-n, --newVersion",
-                "Creates a new version of the descriptor identified by descriptor");
-        IntrospectionUtils.printOption(
-                o,
-                "-d, --descriptor descriptorId",
-                "The optional identifier of an existing descriptor hosted by APISpark you want to update with this new documentation.",
-                "Required if updateStrategy or newVersion are specified.");
-        IntrospectionUtils.printOption(
-                o,
-                "-U, --updateStrategy strategy",
-                "Updates the descriptor version specified by descriptor and version with given strategy. If no strategy is specified, add strategy is selected by default. \n",
-                "Strategies available:\n",
-                "add: new objects will be added to the APISpark's descriptor, primitive fields of existing objects will be updated. Nothing will be deleted.\n",
-                "reset: deletes all the information in the descriptor on APISpark's and fills it again with introspected definition.");
-        IntrospectionUtils.printOption(
-                o,
-                "-v, --version versionId",
-                "The version of the descriptor to be updated. Required if updateStrategy is specified.");
-        IntrospectionUtils.printOption(
-                o,
-                "-l, --language languageName",
-                "The optional name of the description language of the definition you want to upload. Possible value: swagger");
-        IntrospectionUtils.printOption(
-                o,
-                "-i, --introspectorPlugins introspectorPluginClass",
-                "The optional class name of an introspector plugin. " +
-                        "This options could be use several times for each plugin. " +
-                        "Example: '-i org.restlet.ext.swagger.v2_0.introspector.SwaggerAnnotationIntrospectorPlugin'");
-        IntrospectionUtils.printOption(o, "-v, --verbose",
-                "The optional parameter switching the process to a verbose mode");
-    }
-
-=======
-                "[options] APPLICATION");
-        IntrospectionUtils.printSynopsis(o, Introspector.class,
-                "-l swagger [options] SWAGGER DEFINITION URL/PATH");
-        o.println("DESCRIPTION");
-        IntrospectionUtils
-                .printSentence(
-                        o,
-                        "Publish to the APISpark platform the description of your Web API, represented by APPLICATION,",
-                        "the full name of your Restlet application class or by the swagger definition available on the ",
-                        "URL/PATH");
-        IntrospectionUtils
-                .printSentence(
-                        o,
-                        "If the whole process is successfull, it displays the url of the corresponding documentation.");
-        o.println("OPTIONS");
-        IntrospectionUtils.printOption(o, "-h, --help", "Prints this help.");
-        IntrospectionUtils.printOption(o, "-u, --username",
-                "The mandatory APISpark user name.");
-        IntrospectionUtils.printOption(o, "-p, --password",
-                "The mandatory APISpark user secret key.");
-        IntrospectionUtils
-                .printOption(
-                        o,
-                        "-c, --component",
+        IntrospectionUtils
+                .printOption(
+                        o,
+                        "-c, --component commponent class",
                         "The optional full name of your Restlet Component class.",
                         "This allows to collect some other data, such as the endpoint.");
         IntrospectionUtils
-                .printOption(
-                        o,
-                        "-d, --definition",
-                        "The optional identifier of an existing definition hosted by APISpark you want to update with this new documentation.");
-        IntrospectionUtils
-                .printOption(
-                        o,
-                        "-l, --language",
-                        "The optional name of the description language of the definition you want to upload. Possible value: swagger");
+                .printOption(o, "-C, --create",
+                        "Creates a new descriptor from introspection.",
+                        "Is set to true if neither --newVersion nor --updateStrategy are specified.");
+        IntrospectionUtils
+                .printOption(o, "-n, --newVersion",
+                        "Creates a new version of the descriptor identified by the --descriptor option");
+        IntrospectionUtils
+                .printOption(
+                        o,
+                        "-d, --descriptor descriptorId",
+                        "The optional identifier of an existing descriptor hosted by APISpark you want to update with this new documentation.",
+                        "Required if --updateStrategy or --newVersion options are specified.");
+        IntrospectionUtils
+                .printOption(
+                        o,
+                        "-U, --updateStrategy strategy",
+                        "Updates the descriptor version specified by the --descriptor and --version options with the given strategy. If no strategy is specified, the \"add\" strategy is selected by default. \n",
+                        "Strategies available:\n",
+                        "\"add\": new objects will be added to the APISpark's descriptor, primitive fields of existing objects will be updated. Nothing will be deleted.\n",
+                        "\"reset\": deletes all the information in the descriptor on APISpark's and fills it again with introspected definition.");
+        IntrospectionUtils
+                .printOption(
+                        o,
+                        "-v, --version versionId",
+                        "The version of the descriptor to be updated. Required if --updateStrategy is specified.");
+        IntrospectionUtils
+                .printOption(
+                        o,
+                        "-l, --language languageName",
+                        "The optional name of the description language of the definition you want to upload. Possible value: \"swagger\"");
         IntrospectionUtils
                 .printOption(o, "-v, --verbose",
                         "The optional parameter switching the process to a verbose mode");
-    }
-
-    /** The current Web API definition. */
-    private Definition definition;
-
-    /**
-     * Constructor.
-     * 
-     * @param application
-     *            An application to introspect.
-     */
-    public Introspector(Application application, boolean verbose) {
-        this(null, application);
-    }
-
-    /**
-     * Constructor.
-     * 
-     * @param component
-     *            A {@link Component} to introspect in order to get extra
-     *            details such as the endpoint.
-     * @param application
-     *            An {@link Application} to introspect.
-     */
-    public Introspector(Component component, Application application) {
-        definition = IntrospectionTranslator.toDefinition(
-                getApplicationInfo(application, null), LOGGER);
-
-        if (component != null && definition != null) {
-            LOGGER.fine("Look for the endpoint.");
-            String endpoint = null;
-            // TODO What if the application is attached to several endpoints?
-            // Look for the endpoint to which this application is attached.
-            endpoint = getEndpoint(component.getDefaultHost(), application);
-            for (int i = 0; endpoint == null && i < component.getHosts().size(); i++) {
-                VirtualHost virtualHost = component.getHosts().get(i);
-                endpoint = getEndpoint(virtualHost, application);
-            }
-            definition.setEndpoint(endpoint);
-        }
-    }
-
-    /**
-     * Returns the current definition.
-     * 
-     * @return The current definition.
-     */
-    private Definition getDefinition() {
-        return definition;
-    }
-
->>>>>>> 47bb64c9
-    /**
-     * Returns the value according to its index.
-     *
-     * @param args
-     *            The argument table.
-     * @param index
-     *            The index of the argument.
-     * @return The value of the given argument.
-     */
-    private static String getParameter(String[] args, int index) {
-        if (index >= args.length) {
-            return null;
-        } else {
-            String value = args[index];
-            if ("-s".equals(value) || "-u".equals(value) || "-p".equals(value)
-                    || "-d".equals(value) || "-c".equals(value)) {
-                // In case the given value is actually an option, reset it.
-                value = null;
-            }
-            return value;
-        }
+        o.println("ENHANCE INTROSPECTION");
+        IntrospectionUtils
+                .printSentence(
+                        o,
+                        "You can extend the basic introspection and enrich the generated documentation by providing dedicated helpers to the introspector.",
+                        "For example, if you are using Swagger annotations inside your code, complete the classpath by adding the jar either ",
+                        "of the org.restlet.ext.apispark-swagger-annotation-2_0 extension or the the org.restlet.ext.apispark-swagger-annotation-1_2 extension. \n");
     }
 }