/**
 * Copyright 2005-2014 Restlet
 * 
 * The contents of this file are subject to the terms of one of the following
 * open source licenses: Apache 2.0 or LGPL 3.0 or LGPL 2.1 or CDDL 1.0 or EPL
 * 1.0 (the "Licenses"). You can select the license that you prefer but you may
 * not use this file except in compliance with one of these Licenses.
 * 
 * You can obtain a copy of the Apache 2.0 license at
 * http://www.opensource.org/licenses/apache-2.0
 * 
 * You can obtain a copy of the LGPL 3.0 license at
 * http://www.opensource.org/licenses/lgpl-3.0
 * 
 * You can obtain a copy of the LGPL 2.1 license at
 * http://www.opensource.org/licenses/lgpl-2.1
 * 
 * You can obtain a copy of the CDDL 1.0 license at
 * http://www.opensource.org/licenses/cddl1
 * 
 * You can obtain a copy of the EPL 1.0 license at
 * http://www.opensource.org/licenses/eclipse-1.0
 * 
 * See the Licenses for the specific language governing permissions and
 * limitations under the Licenses.
 * 
 * Alternatively, you can obtain a royalty free commercial license with less
 * limitations, transferable or non-transferable, directly at
 * http://restlet.com/products/restlet-framework
 * 
 * Restlet is a registered trademark of Restlet S.A.S.
 */

package org.restlet.ext.apispark;

import java.io.IOException;
import java.io.PrintStream;
import java.lang.reflect.InvocationTargetException;
import java.util.ArrayList;
import java.util.HashMap;
import java.util.List;
import java.util.Map;
import java.util.logging.Level;
import java.util.logging.Logger;

import org.restlet.Application;
import org.restlet.Component;
import org.restlet.Context;
import org.restlet.Request;
import org.restlet.Restlet;
import org.restlet.Server;
import org.restlet.data.ChallengeScheme;
import org.restlet.data.MediaType;
import org.restlet.data.Protocol;
import org.restlet.data.Reference;
import org.restlet.data.Status;
import org.restlet.engine.Engine;
import org.restlet.engine.connector.ConnectorHelper;
import org.restlet.ext.apispark.internal.conversion.SwaggerConversionException;
import org.restlet.ext.apispark.internal.conversion.SwaggerConverter;
import org.restlet.ext.apispark.internal.info.ApplicationInfo;
import org.restlet.ext.apispark.internal.info.DocumentationInfo;
import org.restlet.ext.apispark.internal.info.MethodInfo;
import org.restlet.ext.apispark.internal.info.ParameterInfo;
import org.restlet.ext.apispark.internal.info.ParameterStyle;
import org.restlet.ext.apispark.internal.info.PropertyInfo;
import org.restlet.ext.apispark.internal.info.RepresentationInfo;
import org.restlet.ext.apispark.internal.info.ResourceInfo;
import org.restlet.ext.apispark.internal.info.ResponseInfo;
import org.restlet.ext.apispark.internal.model.Body;
import org.restlet.ext.apispark.internal.model.Contract;
import org.restlet.ext.apispark.internal.model.Definition;
import org.restlet.ext.apispark.internal.model.Header;
import org.restlet.ext.apispark.internal.model.Operation;
import org.restlet.ext.apispark.internal.model.PathVariable;
import org.restlet.ext.apispark.internal.model.Property;
import org.restlet.ext.apispark.internal.model.QueryParameter;
import org.restlet.ext.apispark.internal.model.Representation;
import org.restlet.ext.apispark.internal.model.Resource;
import org.restlet.ext.apispark.internal.model.Response;
import org.restlet.ext.apispark.internal.reflect.ReflectUtils;
import org.restlet.ext.jackson.JacksonRepresentation;
import org.restlet.resource.ClientResource;
import org.restlet.resource.Directory;
import org.restlet.resource.Finder;
import org.restlet.resource.ResourceException;
import org.restlet.resource.ServerResource;
import org.restlet.routing.Filter;
import org.restlet.routing.Route;
import org.restlet.routing.Router;
import org.restlet.routing.TemplateRoute;
import org.restlet.routing.VirtualHost;

/**
 * Publish the documentation of a Restlet-based Application to the APISpark
 * console.
 * 
 * @author Thierry Boileau
 */
public class Introspector {

    /** Internal logger. */
    protected static Logger LOGGER = Context.getCurrentLogger();

    /**
     * Completes a map of representations with a list of representations.
     * 
     * @param mapReps
     *            The map to complete.
     * @param representations
     *            The source list.
     */
    private static void addRepresentations(
            Map<String, RepresentationInfo> mapReps,
            List<RepresentationInfo> representations) {
        if (representations != null) {
            for (RepresentationInfo r : representations) {
                if (!mapReps.containsKey(r.getIdentifier())) {
                    mapReps.put(r.getIdentifier(), r);
                }
            }
        }
    }

    /**
     * Completes the given {@link Contract} with the list of resources.
     * 
     * @param application
     *            The source application.
     * @param contract
     *            The contract to complete.
     * @param resources
     *            The list of resources.
     * @param basePath
     *            The resources base path.
     * @param mapReps
     *            The lndex of representations.
     */
    private static void addResources(ApplicationInfo application,
            Contract contract, List<ResourceInfo> resources, String basePath,
            Map<String, RepresentationInfo> mapReps) {
        for (ResourceInfo ri : resources) {
            Resource resource = new Resource();
            resource.setDescription(toString(ri.getDocumentations()));
            resource.setName(ri.getIdentifier());
            if (ri.getPath() != null) {
                if (basePath != null) {
                    if (basePath.endsWith("/")) {
                        if (ri.getPath().startsWith("/")) {
                            resource.setResourcePath(basePath
                                    + ri.getPath().substring(1));
                        } else {
                            resource.setResourcePath(basePath + ri.getPath());
                        }
                    } else {
                        if (ri.getPath().startsWith("/")) {
                            resource.setResourcePath(basePath + ri.getPath());
                        } else {
                            resource.setResourcePath(basePath + "/"
                                    + ri.getPath());
                        }
                    }
                } else {
                    if (ri.getPath().startsWith("/")) {
                        resource.setResourcePath(ri.getPath());
                    } else {
                        resource.setResourcePath("/" + ri.getPath());
                    }
                }
            }

            if (!ri.getChildResources().isEmpty()) {
                addResources(application, contract, ri.getChildResources(),
                        resource.getResourcePath(), mapReps);
            }
            LOGGER.info("Resource " + ri.getPath() + " added.");

            if (ri.getMethods().isEmpty()) {
                LOGGER.warning("Resource " + ri.getIdentifier()
                        + " has no methods.");
                continue;
            }

            resource.setPathVariables(new ArrayList<PathVariable>());
            for (ParameterInfo pi : ri.getParameters()) {
                if (ParameterStyle.TEMPLATE.equals(pi.getStyle())) {
                    PathVariable pathVariable = new PathVariable();

                    pathVariable
                            .setDescription(toString(pi.getDocumentations()));
                    pathVariable.setName(pi.getName());

                    resource.getPathVariables().add(pathVariable);
                }
            }

            resource.setOperations(new ArrayList<Operation>());
            for (MethodInfo mi : ri.getMethods()) {
                String methodName = mi.getMethod().getName();
                if ("OPTIONS".equals(methodName) || "PATCH".equals(methodName)) {
                    LOGGER.info("Method " + methodName + " ignored.");
                    continue;
                }
                LOGGER.info("Method " + methodName + " added.");
                Operation operation = new Operation();
                operation.setDescription(toString(mi.getDocumentations()));
                operation.setName(methodName);
                // TODO complete Method class with mi.getName()
                operation.setMethod(mi.getMethod().getName());

                // Fill fields produces/consumes
                String mediaType;
                if (mi.getRequest() != null
                        && mi.getRequest().getRepresentations() != null) {
                    List<RepresentationInfo> consumed = mi.getRequest()
                            .getRepresentations();
                    for (RepresentationInfo reprInfo : consumed) {
                        mediaType = reprInfo.getMediaType().getName();
                        operation.getConsumes().add(mediaType);
                    }
                }

                if (mi.getResponse() != null
                        && mi.getResponse().getRepresentations() != null) {
                    List<RepresentationInfo> produced = mi.getResponse()
                            .getRepresentations();
                    for (RepresentationInfo reprInfo : produced) {
                        mediaType = reprInfo.getMediaType().getName();
                        operation.getProduces().add(mediaType);
                    }
                }

                // Complete parameters
                operation.setHeaders(new ArrayList<Header>());
                operation.setQueryParameters(new ArrayList<QueryParameter>());
                if (mi.getRequest() != null) {
                    for (ParameterInfo pi : mi.getRequest().getParameters()) {
                        if (ParameterStyle.HEADER.equals(pi.getStyle())) {
                            Header header = new Header();
                            header.setAllowMultiple(pi.isRepeating());
                            header.setDefaultValue(pi.getDefaultValue());
                            header.setDescription(toString(
                                    pi.getDocumentations(),
                                    pi.getDefaultValue()));
                            header.setName(pi.getName());
                            header.setPossibleValues(new ArrayList<String>());
                            header.setRequired(pi.isRequired());

                            operation.getHeaders().add(header);
                        } else if (ParameterStyle.QUERY.equals(pi.getStyle())) {
                            QueryParameter queryParameter = new QueryParameter();
                            queryParameter.setAllowMultiple(pi.isRepeating());
                            queryParameter
                                    .setDefaultValue(pi.getDefaultValue());
                            queryParameter.setDescription(toString(
                                    pi.getDocumentations(),
                                    pi.getDefaultValue()));
                            queryParameter.setName(pi.getName());
                            queryParameter
                                    .setPossibleValues(new ArrayList<String>());
                            queryParameter.setRequired(pi.isRequired());

                            operation.getQueryParameters().add(queryParameter);
                        }
                    }
                }
                for (ParameterInfo pi : mi.getParameters()) {
                    if (ParameterStyle.HEADER.equals(pi.getStyle())) {
                        Header header = new Header();
                        header.setAllowMultiple(pi.isRepeating());
                        header.setDefaultValue(pi.getDefaultValue());
                        header.setDescription(toString(pi.getDocumentations(),
                                pi.getDefaultValue()));
                        header.setName(pi.getName());
                        header.setPossibleValues(new ArrayList<String>());
                        header.setRequired(pi.isRequired());

                        operation.getHeaders().add(header);
                    } else if (ParameterStyle.QUERY.equals(pi.getStyle())) {
                        QueryParameter queryParameter = new QueryParameter();
                        queryParameter.setAllowMultiple(pi.isRepeating());
                        queryParameter.setDefaultValue(pi.getDefaultValue());
                        queryParameter.setDescription(toString(
                                pi.getDocumentations(), pi.getDefaultValue()));
                        queryParameter.setName(pi.getName());
                        queryParameter
                                .setPossibleValues(new ArrayList<String>());
                        queryParameter.setRequired(pi.isRequired());

                        operation.getQueryParameters().add(queryParameter);
                    }
                }

                if (mi.getRequest() != null
                        && mi.getRequest().getRepresentations() != null
                        && !mi.getRequest().getRepresentations().isEmpty()) {
                    addRepresentations(mapReps, mi.getRequest()
                            .getRepresentations());

                    Body body = new Body();
                    // TODO analyze
                    // The models differ : one representation / one variant
                    // for Restlet one representation / several variants for
                    // APIspark
                    body.setRepresentation(mi.getRequest().getRepresentations()
                            .get(0).getName());

                    operation.setInRepresentation(body);
                }

                if (mi.getResponses() != null && !mi.getResponses().isEmpty()) {
                    operation.setResponses(new ArrayList<Response>());

                    Body body = new Body();
                    // TODO analyze
                    // The models differ : one representation / one variant
                    // for Restlet one representation / several variants for
                    // APIspark
                    if (!mi.getResponse().getRepresentations().isEmpty()) {
                        body.setRepresentation(mi.getResponse()
                                .getRepresentations().get(0).getName());
                    }
                    operation.setOutRepresentation(body);

                    for (ResponseInfo rio : mi.getResponses()) {
                        addRepresentations(mapReps, rio.getRepresentations());

                        if (!rio.getStatuses().isEmpty()) {
                            Status status = rio.getStatuses().get(0);
                            // TODO analyze
                            // The models differ : one representation / one
                            // variant
                            // for Restlet one representation / several
                            // variants for
                            // APIspark

                            Response response = new Response();
                            response.setBody(body);
                            response.setCode(status.getCode());
                            response.setName(toString(rio.getDocumentations()));
                            response.setDescription(toString(rio
                                    .getDocumentations()));
                            response.setMessage(status.getDescription());
                            // response.setName();

                            operation.getResponses().add(response);
                        }
                    }
                }

                resource.getOperations().add(operation);
            }

            contract.getResources().add(resource);
        }
    }

    /**
     * Returns an instance of what must be a subclass of {@link Application}.
     * Returns null in case of errors.
     * 
     * @param className
     *            The name of the application class.
     * @return An instance of what must be a subclass of {@link Application}.
     */
    private static Application getApplication(String className) {
        Application result = null;

        if (className == null) {
            return result;
        }

        Class<?> clazz = null;
        try {
            clazz = Class.forName(className);
            if (Application.class.isAssignableFrom(clazz)) {
                result = (Application) clazz.getConstructor().newInstance();
            } else {
                LOGGER.log(Level.SEVERE, className
                        + " does not seem to a valid subclass of "
                        + Application.class.getName() + " class.");
            }
        } catch (ClassNotFoundException e) {
            LOGGER.log(Level.SEVERE, "Cannot locate the definition source.", e);
        } catch (InstantiationException e) {
            LOGGER.log(Level.SEVERE,
                    "Cannot instantiate the application class.", e);
        } catch (IllegalAccessException e) {
            LOGGER.log(Level.SEVERE,
                    "Cannot instantiate the application class.", e);
        } catch (IllegalArgumentException e) {
            LOGGER.log(
                    Level.SEVERE,
                    "Check that the application class has an empty constructor.",
                    e);
        } catch (InvocationTargetException e) {
            LOGGER.log(Level.SEVERE,
                    "Cannot instantiate the application class.", e);
        } catch (NoSuchMethodException e) {
            LOGGER.log(
                    Level.SEVERE,
                    "Check that the application class has an empty constructor.",
                    e);
        } catch (SecurityException e) {
            LOGGER.log(Level.SEVERE,
                    "Cannot instantiate the application class.", e);
        }

        return result;
    }

    /**
     * Returns a APISpark description of the current application. By default,
     * this method discovers all the resources attached to this application. It
     * can be overridden to add documentation, list of representations, etc.
     * 
     * @param request
     *            The current request.
     * @param response
     *            The current response.
     * @return An application description.
     */
    protected static ApplicationInfo getApplicationInfo(
            Application application, Reference baseRef) {
        ApplicationInfo applicationInfo = new ApplicationInfo();
        if ((application.getName() != null) && !application.getName().isEmpty()) {
            DocumentationInfo doc = null;
            if (applicationInfo.getDocumentations().isEmpty()) {
                doc = new DocumentationInfo();
                applicationInfo.getDocumentations().add(doc);
            } else {
                doc = applicationInfo.getDocumentations().get(0);
            }
            applicationInfo.setName(application.getName());
            doc.setTitle(application.getName());
        }
        applicationInfo.getResources().setBaseRef(baseRef);
        applicationInfo.getResources().setResources(
                getResourceInfos(applicationInfo,
                        getNextRouter(application.getInboundRoot())));

        //

        return applicationInfo;
    }

    /**
     * Returns an instance of what must be a subclass of {@link Component}.
     * Returns null in case of errors.
     * 
     * @param className
     *            The name of the component class.
     * @return An instance of what must be a subclass of {@link Component}.
     */
    private static Component getComponent(String className) {
        Component result = null;

        if (className == null) {
            return result;
        }

        Class<?> clazz = null;
        try {
            clazz = Class.forName(className);
            if (Component.class.isAssignableFrom(clazz)) {
                result = (Component) clazz.getConstructor().newInstance();
            } else {
                LOGGER.log(Level.SEVERE, className
                        + " does not seem to a valid subclass of "
                        + Component.class.getName() + " class.");
            }
        } catch (ClassNotFoundException e) {
            LOGGER.log(Level.SEVERE, "Cannot locate the component class.", e);
        } catch (InstantiationException e) {
            LOGGER.log(Level.SEVERE, "Cannot instantiate the component class.",
                    e);
        } catch (IllegalAccessException e) {
            LOGGER.log(Level.SEVERE, "Cannot instantiate the component class.",
                    e);
        } catch (IllegalArgumentException e) {
            LOGGER.log(Level.SEVERE,
                    "Check that the component class has an empty constructor.",
                    e);
        } catch (InvocationTargetException e) {
            LOGGER.log(Level.SEVERE, "Cannot instantiate the component class.",
                    e);
        } catch (NoSuchMethodException e) {
            LOGGER.log(Level.SEVERE,
                    "Check that the component class has an empty constructor.",
                    e);
        } catch (SecurityException e) {
            LOGGER.log(Level.SEVERE, "Cannot instantiate the component class.",
                    e);
        }

        return result;
    }

    /**
     * Returns the next application available.
     * 
     * @param current
     *            The current Restlet to inspect.
     * @return The first application available.
     */
    private static Application getNextApplication(Restlet current) {
        Application result = null;
        if (current instanceof Application) {
            result = (Application) current;
        } else if (current instanceof Filter) {
            result = getNextApplication(((Filter) current).getNext());
        } else if (current instanceof Router) {
            Router router = (Router) current;
            for (Route route : router.getRoutes()) {
                result = getNextApplication(route.getNext());
                if (result != null) {
                    break;
                }
            }
        }

        return result;
    }

    /**
     * Returns the next router available.
     * 
     * @param current
     *            The current Restlet to inspect.
     * @return The first router available.
     */
    private static Router getNextRouter(Restlet current) {
        Router result = null;
        if (current instanceof Router) {
            result = (Router) current;
        } else if (current instanceof Filter) {
            result = getNextRouter(((Filter) current).getNext());
        }

        return result;
    }

    /**
     * Returns the value according to its index.
     * 
     * @param args
     *            The argument table.
     * @param index
     *            The index of the argument.
     * @return The value of the given argument.
     */
    private static String getParameter(String[] args, int index) {
        if (index >= args.length) {
            return null;
        } else {
            String value = args[index];
            if ("-s".equals(value) || "-u".equals(value) || "-p".equals(value)
                    || "-d".equals(value) || "-c".equals(value)) {
                // In case the given value is actually an option, reset it.
                value = null;
            }
            return value;
        }
    }

    /**
     * Completes the data available about a given Filter instance.
     * 
     * @param applicationInfo
     *            The parent application.
     * @param filter
     *            The Filter instance to document.
     * @param path
     *            The base path.
     * @param request
     *            The current request.
     * @param response
     *            The current response.
     * @return The resource description.
     */
    private static ResourceInfo getResourceInfo(
            ApplicationInfo applicationInfo, Filter filter, String path) {
        return getResourceInfo(applicationInfo, filter.getNext(), path);
    }

    /**
     * Completes the data available about a given Finder instance.
     * 
     * @param applicationInfo
     *            The parent application.
     * @param resourceInfo
     *            The ResourceInfo object to complete.
     * @param finder
     *            The Finder instance to document.
     */
    private static ResourceInfo getResourceInfo(
            ApplicationInfo applicationInfo, Finder finder, String path) {
        ResourceInfo result = null;
        Object resource = null;

        if (finder instanceof Directory) {
            resource = finder;
        } else {
            ServerResource sr = finder.find(null, null);

            if (sr != null) {
                // The handler instance targeted by this finder.
                Request request = new Request();
                org.restlet.Response response = new org.restlet.Response(
                        request);
                sr.setRequest(request);
                sr.setResponse(response);
                sr.updateAllowedMethods();
                resource = sr;
            }
        }

        if (resource != null) {
            result = new ResourceInfo();
            ResourceInfo.describe(applicationInfo, result, resource, path);
        }

        return result;
    }

    /**
     * Completes the data available about a given Restlet instance.
     * 
     * @param applicationInfo
     *            The parent application.
     * @param resourceInfo
     *            The ResourceInfo object to complete.
     * @param restlet
     *            The Restlet instance to document.
     */
    private static ResourceInfo getResourceInfo(
            ApplicationInfo applicationInfo, Restlet restlet, String path) {
        ResourceInfo result = null;

        if (restlet instanceof Finder) {
            result = getResourceInfo(applicationInfo, (Finder) restlet, path);
        } else if (restlet instanceof Router) {
            result = new ResourceInfo();
            result.setPath(path);
            result.setChildResources(getResourceInfos(applicationInfo,
                    (Router) restlet));
        } else if (restlet instanceof Filter) {
            result = getResourceInfo(applicationInfo, (Filter) restlet, path);
        }

        return result;
    }

    /**
     * Returns the APISpark data about the given Route instance.
     * 
     * @param applicationInfo
     *            The parent application.
     * @param route
     *            The Route instance to document.
     * @param basePath
     *            The base path.
     * @return The APISpark data about the given Route instance.
     */
    private static ResourceInfo getResourceInfo(
            ApplicationInfo applicationInfo, Route route, String basePath) {
        ResourceInfo result = null;

        if (route instanceof TemplateRoute) {
            TemplateRoute templateRoute = (TemplateRoute) route;
            String path = templateRoute.getTemplate().getPattern();

            // APISpark requires resource paths to be relative to parent path
            if (path.startsWith("/") && basePath.endsWith("/")) {
                path = path.substring(1);
            }

            result = getResourceInfo(applicationInfo, route.getNext(), path);
        }

        return result;
    }

    /**
     * Completes the list of ResourceInfo instances for the given Router
     * instance.
     * 
     * @param applicationInfo
     *            The parent application.
     * @param router
     *            The router to document.
     * @return The list of ResourceInfo instances to complete.
     */
    private static List<ResourceInfo> getResourceInfos(
            ApplicationInfo applicationInfo, Router router) {
        List<ResourceInfo> result = new ArrayList<ResourceInfo>();

        if (router != null) {
            for (Route route : router.getRoutes()) {
                ResourceInfo resourceInfo = getResourceInfo(applicationInfo,
                        route, "/");

                if (resourceInfo != null) {
                    result.add(resourceInfo);
                }
            }

            if (router.getDefaultRoute() != null) {
                ResourceInfo resourceInfo = getResourceInfo(applicationInfo,
                        router.getDefaultRoute(), "/");
                if (resourceInfo != null) {
                    result.add(resourceInfo);
                }
            }
        }

        return result;
    }

    /**
     * Indicates if the given velue is either null or empty.
     * 
     * @param value
     *            The value.
     * @return True if the value is either null or empty.
     */
    private static boolean isEmpty(String value) {
        return value == null || value.isEmpty();
    }

    /**
     * Main class, invoke this class without argument to get help instructions.
     * 
     * @param args
     * @throws SwaggerConversionException
     */
    public static void main(String[] args) throws SwaggerConversionException {
        String ulogin = null;
        String upwd = null;
        String serviceUrl = null;
        String defSource = null;
        String compName = null;
        String definitionId = null;
        String language = null;

        LOGGER.fine("Get parameters");
        for (int i = 0; i < (args.length); i++) {
            if ("-h".equals(args[i])) {
                printHelp();
                System.exit(0);
            } else if ("-u".equals(args[i])) {
                ulogin = getParameter(args, ++i);
            } else if ("-p".equals(args[i])) {
                upwd = getParameter(args, ++i);
            } else if ("-s".equals(args[i])) {
                serviceUrl = getParameter(args, ++i);
            } else if ("-c".equals(args[i])) {
                compName = getParameter(args, ++i);
            } else if ("-d".equals(args[i])) {
                definitionId = getParameter(args, ++i);
            } else if ("-l".equals(args[i])) {
                language = getParameter(args, ++i).toLowerCase();
            } else {
                defSource = args[i];
            }
        }

        LOGGER.fine("Check parameters");
        if (isEmpty(serviceUrl)) {
            serviceUrl = "https://apispark.com/";
        }
        if (!serviceUrl.endsWith("/")) {
            serviceUrl += "/";
        }

        if (isEmpty(ulogin) || isEmpty(upwd) || isEmpty(defSource)) {
            printHelp();
            System.exit(1);
        }

        // TODO validate the definition URL:
        // * accept absolute urls
        // * accept relative urls such as /definitions/{id} and concatenate with
        // the serviceUrl
        // * accept relative urls such as {id} and concatenate with the
        // serviceUrl

        // Validate the application class name
        Application application = null;
        Component component = null;
        Definition definition = null;
        if (language == null) {
            application = getApplication(defSource);
            component = getComponent(compName);
        }

        if (application != null) {
            LOGGER.fine("Instantiate introspector");
            Introspector i = new Introspector(component, application);

<<<<<<< HEAD
            try {
                ClientResource cr = new ClientResource(serviceUrl
                        + "definitions");
                cr.setChallengeResponse(ChallengeScheme.HTTP_BASIC, ulogin,
                        upwd);
                LOGGER.fine("Generate documentation");
                Definition definition = i.getDefinition();
                if (definitionId == null) {
                    LOGGER.fine("Create a new documentation");
                    cr.post(definition, MediaType.APPLICATION_JSON);
                } else {
                    cr.addSegment(definitionId);
                    LOGGER.fine("Update the documentation of "
                            + cr.getReference().toString());
                    cr.put(definition, MediaType.APPLICATION_JSON);
                }
=======
            LOGGER.fine("Generate documentation");
            definition = i.getDefinition();
            sendDefinition(definition, definitionId, ulogin, upwd, serviceUrl);
        } else if (language != null) {
            if (language.equals("swagger")) {
                definition = new SwaggerConverter().getDefinition(defSource,
                        ulogin, upwd);
            }
            if (definition != null) {
                sendDefinition(definition, definitionId, ulogin, upwd,
                        serviceUrl);
            }
        } else {
            LOGGER.severe("Please provide a valid application class name or definition URL.");
        }
    }
>>>>>>> 0be4e4f2

    private static void sendDefinition(Definition definition,
            String definitionId, String ulogin, String upwd, String serviceUrl) {
        try {
            ClientResource cr = new ClientResource(serviceUrl);
            cr.setChallengeResponse(ChallengeScheme.HTTP_BASIC, ulogin, upwd);

            if (definitionId == null) {
                cr.addSegment("definitions");
                LOGGER.fine("Create a new documentation");
                cr.post(definition, MediaType.APPLICATION_JSON);
            } else {
                cr.addSegment("apis").addSegment(definitionId)
                        .addSegment("definitions");
                LOGGER.fine("Update the documentation of "
                        + cr.getReference().toString());
                cr.put(definition, MediaType.APPLICATION_JSON);
            }

            LOGGER.fine("Display result");
            System.out.println("Process successfully achieved.");
            // This is not printed by a logger which may be muted.
            if (cr.getResponseEntity() != null
                    && cr.getResponseEntity().isAvailable()) {
                try {
                    cr.getResponseEntity().write(System.out);
                    System.out.println();
                } catch (IOException e) {
                    // [PENDING] analysis
                    LOGGER.warning("Request successfully achieved by the server, but it's response cannot be printed");
                }
            }
            if (cr.getLocationRef() != null) {
                System.out
                        .println("Your Web API documentation is accessible at this URL: "
                                + cr.getLocationRef());
            }
        } catch (ResourceException e) {
            // TODO Should we detail by status?
            if (e.getStatus().isConnectorError()) {
                LOGGER.severe("Cannot reach the remote service, could you check your network connection?");
                LOGGER.severe("Could you check that the following service is up? "
                        + serviceUrl);
            } else if (e.getStatus().isClientError()) {
                LOGGER.severe("Check that you provide valid credentials, or valid service url.");
            } else if (e.getStatus().isServerError()) {
                LOGGER.severe("The server side encounters some issues, please try later.");
            }
        }
    }

    /**
     * Prints the instructions necessary to launch this tool.
     */
    private static void printHelp() {
        PrintStream o = System.out;

        o.println("SYNOPSIS");
        printSynopsis(o, Introspector.class, "[options] APPLICATION");
        printSynopsis(o, Introspector.class,
                "-l swagger [options] SWAGGER DEFINITION URL/PATH");
        o.println("DESCRIPTION");
        printSentence(
                o,
                "Publish to the APISpark platform the description of your Web API, represented by APPLICATION,",
                "the full name of your Restlet application class or by the swagger definition available on the ",
                "URL/PATH");
        printSentence(
                o,
                "If the whole process is successfull, it displays the url of the corresponding documentation.");
        o.println("OPTIONS");
        printOption(o, "-h", "Prints this help.");
        printOption(o, "-u", "The mandatory APISpark user name.");
        printOption(o, "-p", "The mandatory APISpark user secret key.");
        printOption(o, "-s",
                "The optional APISpark platform URL (by default https://apispark.com).");
        printOption(o, "-c",
                "The optional full name of your Restlet Component class.",
                "This allows to collect some other data, such as the endpoint.");
        printOption(
                o,
                "-d",
                "The optional identifier of an existing definition hosted by APISpark you want to update with this new documentation.");
        printOption(
                o,
                "-l",
                "The optional name of the description language of the definition you want to upload. Possible value: swagger");
        o.println("LOGGING");
        printSentence(
                o,
                "You can get a detailled log of the process using the JDK's API.",
                "See the official documentation: http://docs.oracle.com/javase/7/docs/technotes/guides/logging/overview.html",
                "Here is the name of the used Logger: "
                        + Introspector.class.getName());
    }

    /**
     * Displays an option and its description to the console.
     * 
     * @param o
     *            The console stream.
     * @param option
     *            The option.
     * @param strings
     *            The option's description.
     */
    private static void printOption(PrintStream o, String option,
            String... strings) {
        printSentence(o, 7, option);
        printSentence(o, 14, strings);
    }

    /**
     * Formats a list of Strings by lines of 80 characters maximul, and displays
     * it to the console.
     * 
     * @param o
     *            The console.
     * @param shift
     *            The number of characters to shift the list of strings on the
     *            left.
     * @param strings
     *            The list of Strings to display.
     */
    private static void printSentence(PrintStream o, int shift,
            String... strings) {
        int blockLength = 80 - shift - 1;
        String tab = "";
        for (int i = 0; i < shift; i++) {
            tab = tab.concat(" ");
        }
        StringBuilder sb = new StringBuilder();
        for (int i = 0; i < strings.length; i++) {
            if (i > 0) {
                sb.append(" ");
            }
            sb.append(strings[i]);
        }
        String sentence = sb.toString();
        // Cut in slices
        int index = 0;
        while (index < (sentence.length() - 1)) {
            o.print(tab);
            int length = Math.min(index + blockLength, sentence.length() - 1);
            if ((length - index) < blockLength) {
                o.println(sentence.substring(index));
                index = length + 1;
            } else if (sentence.charAt(length) == ' ') {
                o.println(sentence.substring(index, length));
                index = length + 1;
            } else {
                length = sentence.substring(index, length - 1).lastIndexOf(' ');
                if (length != -1) {
                    o.println(sentence.substring(index, index + length));
                    index += length + 1;
                } else {
                    length = sentence.substring(index).indexOf(' ');
                    if (length != -1) {
                        o.println(sentence.substring(index, index + length));
                        index += length + 1;
                    } else {
                        o.println(sentence.substring(index));
                        index = sentence.length();
                    }
                }
            }
        }
    }

    /**
     * Displays a list of String to the console.
     * 
     * @param o
     *            The console stream.
     * @param strings
     *            The list of Strings to display.
     */
    private static void printSentence(PrintStream o, String... strings) {
        printSentence(o, 7, strings);
    }

    /**
     * Displays the command line.
     * 
     * @param o
     *            The console stream.
     * @param clazz
     *            The main class.
     * @param command
     *            The command line.
     */
    private static void printSynopsis(PrintStream o, Class<?> clazz,
            String command) {
        printSentence(o, 7, clazz.getName(), command);
    }

    /**
     * Converts a ApplicationInfo to a {@link Definition} object.
     * 
     * @param application
     *            The {@link ApplicationInfo} instance.
     * @return The definintion instance.
     */
    private static Definition toDefinition(ApplicationInfo application) {
        Definition result = null;
        if (application != null) {
            result = new Definition();
            result.setVersion(application.getVersion());
            if (application.getResources().getBaseRef() != null) {
                result.setEndpoint(application.getResources().getBaseRef()
                        .toString());
            }

            Contract contract = new Contract();
            result.setContract(contract);
            contract.setDescription(toString(application.getDocumentations()));
            contract.setName(application.getName());
            if (contract.getName() == null || contract.getName().isEmpty()) {
                contract.setName(application.getClass().getName());
                LOGGER.log(Level.WARNING,
                        "Please provide a name to your application, used "
                                + contract.getName() + " by default.");
            }
            LOGGER.info("Contract " + contract.getName() + " added.");

            // List of resources.
            contract.setResources(new ArrayList<Resource>());
            Map<String, RepresentationInfo> mapReps = new HashMap<String, RepresentationInfo>();
            addResources(application, contract, application.getResources()
                    .getResources(), result.getEndpoint(), mapReps);

            java.util.List<String> protocols = new ArrayList<String>();
            for (ConnectorHelper<Server> helper : Engine.getInstance()
                    .getRegisteredServers()) {
                for (Protocol protocol : helper.getProtocols()) {
                    if (!protocols.contains(protocol.getName())) {
                        LOGGER.info("Protocol " + protocol.getName()
                                + " added.");
                        protocols.add(protocol.getName());
                    }
                }
            }

            // List of representations.
            contract.setRepresentations(new ArrayList<Representation>());
            for (RepresentationInfo ri : application.getRepresentations()) {
                if (!mapReps.containsKey(ri.getIdentifier())) {
                    mapReps.put(ri.getIdentifier(), ri);
                }
            }
            // This first phase discovers representations related to annotations
            // Let's cope with the inheritance chain, and complex properties
            List<RepresentationInfo> toBeAdded = new ArrayList<RepresentationInfo>();
            // Initialize the list of classes to be anaylized
            for (RepresentationInfo ri : mapReps.values()) {
                // Parent class
                Class<?> parentType = ri.getParentType();
                if (ri.getParentType() != null
                        && !mapReps.containsKey(parentType.getName())) {
                    RepresentationInfo r = new RepresentationInfo(
                            ri.getMediaType());
                    r.setType(parentType);
                    toBeAdded.add(r);
                }
                for (PropertyInfo pi : ri.getProperties()) {
                    if (pi.getType() != null
                            && !mapReps.containsKey(pi.getType().getName())
                            && !toBeAdded.contains(pi.getType())) {
                        RepresentationInfo r = new RepresentationInfo(
                                ri.getMediaType());
                        r.setType(pi.getType());
                        toBeAdded.add(r);
                    }
                }
            }
            // Second phase, discover classes and loop while classes are unkown
            while (!toBeAdded.isEmpty()) {
                RepresentationInfo[] tab = new RepresentationInfo[toBeAdded
                        .size()];
                toBeAdded.toArray(tab);
                toBeAdded.clear();
                for (int i = 0; i < tab.length; i++) {
                    RepresentationInfo current = tab[i];
                    if (!ReflectUtils.isJdkClass(current.getType())) {
                        if (!mapReps.containsKey(current.getName())) {
                            RepresentationInfo ri = RepresentationInfo
                                    .introspect(current.getType(),
                                            current.getMediaType());
                            mapReps.put(ri.getIdentifier(), ri);
                            // have a look at the parent type
                            Class<?> parentType = ri.getParentType();
                            if (parentType != null
                                    && !mapReps.containsKey(parentType
                                            .getName())) {
                                RepresentationInfo r = new RepresentationInfo(
                                        ri.getMediaType());
                                r.setType(parentType);
                                toBeAdded.add(r);
                            }
                            for (PropertyInfo prop : ri.getProperties()) {
                                if (prop.getType() != null
                                        && !mapReps.containsKey(prop.getType()
                                                .getName())
                                        && !toBeAdded.contains(prop.getType())) {
                                    RepresentationInfo r = new RepresentationInfo(
                                            ri.getMediaType());
                                    r.setType(prop.getType());
                                    toBeAdded.add(r);
                                }
                            }
                        }
                    }
                }
            }

            for (RepresentationInfo ri : mapReps.values()) {
                LOGGER.info("Representation " + ri.getName() + " added.");
                Representation rep = new Representation();

                // TODO analyze
                // The models differ : one representation / one variant for
                // Restlet
                // one representation / several variants for APIspark
                rep.setDescription(toString(ri.getDocumentations()));
                rep.setName(ri.getName());

                rep.setProperties(new ArrayList<Property>());
                for (PropertyInfo pi : ri.getProperties()) {
                    LOGGER.info("Property " + pi.getName() + " added.");
                    Property p = new Property();
                    p.setDefaultValue(pi.getDefaultValue());
                    p.setDescription(pi.getDescription());
                    p.setMax(pi.getMax());
                    p.setMaxOccurs(pi.getMaxOccurs());
                    p.setMin(pi.getMin());
                    p.setMinOccurs(pi.getMinOccurs());
                    p.setName(pi.getName());
                    p.setPossibleValues(pi.getPossibleValues());
                    if (pi.getType() != null) {
                        // TODO: handle primitive type, etc
                        p.setType(pi.getType().getSimpleName());
                    }

                    p.setUniqueItems(pi.isUniqueItems());

                    rep.getProperties().add(p);
                }

                rep.setRaw(ri.isRaw() || ReflectUtils.isJdkClass(ri.getType()));
                contract.getRepresentations().add(rep);
            }

        }
        return result;
    }

    /**
     * Concats a list of {@link DocumentationInfo} instances as a single String.
     * 
     * @param dis
     *            The list of {@link DocumentationInfo} instances.
     * @return A String value.
     */
    private static String toString(List<DocumentationInfo> dis) {
        return toString(dis, "");
    }

    /**
     * Concats a list of {@link DocumentationInfo} instances as a single String.
     * 
     * @param dis
     *            The list of {@link DocumentationInfo} instances.
     * @return A String value.
     */
    private static String toString(List<DocumentationInfo> dis,
            String defaultValue) {
        if (dis != null && !dis.isEmpty()) {
            StringBuilder d = new StringBuilder();
            for (DocumentationInfo doc : dis) {
                if (doc.getTextContent() != null) {
                    d.append(doc.getTextContent());
                }
            }
            if (d.length() > 0) {
                return d.toString();
            }
        }

        return defaultValue;
    }

    /** The current Web API definition. */
    private Definition definition;

    /**
     * Constructor.
     * 
     * @param application
     *            An application to introspect.
     */
    public Introspector(Application application) {
        this(null, application);
    }

    /**
     * Constructor.
     * 
     * @param component
     *            An component to introspect in order to get extra details such
     *            as the endpoint.
     * @param application
     *            An application to introspect.
     */
    public Introspector(Component component, Application application) {
        definition = toDefinition(getApplicationInfo(application, null));

        if (component != null && definition != null) {
            LOGGER.fine("Look for the endpoint.");
            String endpoint = null;
            // TODO What if the application is attached to several endpoints?
            // Look for the endpoint to which this application is attached.
            endpoint = getEndpoint(component.getDefaultHost(), application);
            for (int i = 0; endpoint == null && i < component.getHosts().size(); i++) {
                VirtualHost virtualHost = component.getHosts().get(i);
                endpoint = getEndpoint(virtualHost, application);
            }
            definition.setEndpoint(endpoint);
        }
    }

    /**
     * Returns the current definition.
     * 
     * @return The current definition.
     */
    private Definition getDefinition() {
        return definition;
    }

    /**
     * Returns the endpoint to which the application is attached.
     * 
     * @param virtualHost
     *            The virtual host to which this application may be attached.
     * @param application
     *            The application.
     * @return The endpoint.
     */
    private String getEndpoint(VirtualHost virtualHost, Application application) {
        String result = null;

        for (Route route : virtualHost.getRoutes()) {
            if (route.getNext() != null) {
                Application app = getNextApplication(route.getNext());
                if (app != null
                        && application.getClass().equals(app.getClass())) {
                    String hostDomain = null;
                    if (virtualHost.getHostDomain() != null
                            && !".*".equals(virtualHost.getHostDomain())) {
                        if (virtualHost.getHostDomain().contains("|")) {
                            hostDomain = virtualHost.getHostDomain().split("|")[0];
                        } else {
                            hostDomain = virtualHost.getHostDomain();
                        }
                    }
                    if (hostDomain != null) {
                        Protocol scheme = null;
                        if (!".*".equals(virtualHost.getHostScheme())) {
                            scheme = Protocol.valueOf(virtualHost
                                    .getHostScheme());
                        }
                        if (scheme == null) {
                            scheme = Protocol.HTTP;
                        }
                        Reference ref = new Reference();
                        ref.setProtocol(scheme);
                        ref.setHostDomain(hostDomain);
                        if (route instanceof TemplateRoute) {
                            ref.addSegment(((TemplateRoute) route)
                                    .getTemplate().getPattern());
                        }
                        try {
                            ref.setHostPort(Integer.parseInt(virtualHost
                                    .getHostPort()));
                        } catch (Exception e) {
                            // Nothing
                        }
                        // Concatenate in order to get the endpoint
                        result = ref.toString();
                    }
                }
            }
        }
        return result;
    }

}<|MERGE_RESOLUTION|>--- conflicted
+++ resolved
@@ -798,24 +798,6 @@
             LOGGER.fine("Instantiate introspector");
             Introspector i = new Introspector(component, application);
 
-<<<<<<< HEAD
-            try {
-                ClientResource cr = new ClientResource(serviceUrl
-                        + "definitions");
-                cr.setChallengeResponse(ChallengeScheme.HTTP_BASIC, ulogin,
-                        upwd);
-                LOGGER.fine("Generate documentation");
-                Definition definition = i.getDefinition();
-                if (definitionId == null) {
-                    LOGGER.fine("Create a new documentation");
-                    cr.post(definition, MediaType.APPLICATION_JSON);
-                } else {
-                    cr.addSegment(definitionId);
-                    LOGGER.fine("Update the documentation of "
-                            + cr.getReference().toString());
-                    cr.put(definition, MediaType.APPLICATION_JSON);
-                }
-=======
             LOGGER.fine("Generate documentation");
             definition = i.getDefinition();
             sendDefinition(definition, definitionId, ulogin, upwd, serviceUrl);
@@ -832,7 +814,6 @@
             LOGGER.severe("Please provide a valid application class name or definition URL.");
         }
     }
->>>>>>> 0be4e4f2
 
     private static void sendDefinition(Definition definition,
             String definitionId, String ulogin, String upwd, String serviceUrl) {
