/**
 * Copyright 2005-2014 Restlet
 * 
 * The contents of this file are subject to the terms of one of the following
 * open source licenses: Apache 2.0 or LGPL 3.0 or LGPL 2.1 or CDDL 1.0 or EPL
 * 1.0 (the "Licenses"). You can select the license that you prefer but you may
 * not use this file except in compliance with one of these Licenses.
 * 
 * You can obtain a copy of the Apache 2.0 license at
 * http://www.opensource.org/licenses/apache-2.0
 * 
 * You can obtain a copy of the LGPL 3.0 license at
 * http://www.opensource.org/licenses/lgpl-3.0
 * 
 * You can obtain a copy of the LGPL 2.1 license at
 * http://www.opensource.org/licenses/lgpl-2.1
 * 
 * You can obtain a copy of the CDDL 1.0 license at
 * http://www.opensource.org/licenses/cddl1
 * 
 * You can obtain a copy of the EPL 1.0 license at
 * http://www.opensource.org/licenses/eclipse-1.0
 * 
 * See the Licenses for the specific language governing permissions and
 * limitations under the Licenses.
 * 
 * Alternatively, you can obtain a royalty free commercial license with less
 * limitations, transferable or non-transferable, directly at
 * http://restlet.com/products/restlet-framework
 * 
 * Restlet is a registered trademark of Restlet S.A.S.
 */

package org.restlet.ext.apispark;

import java.io.IOException;
import java.io.PrintStream;
import java.lang.reflect.InvocationTargetException;
import java.util.ArrayList;
import java.util.HashMap;
import java.util.List;
import java.util.Map;
import java.util.logging.Level;
import java.util.logging.LogRecord;
import java.util.logging.Logger;

import org.restlet.Application;
import org.restlet.Component;
import org.restlet.Request;
import org.restlet.Restlet;
import org.restlet.Server;
import org.restlet.data.ChallengeScheme;
import org.restlet.data.MediaType;
import org.restlet.data.Protocol;
import org.restlet.data.Reference;
import org.restlet.data.Status;
import org.restlet.engine.Engine;
import org.restlet.engine.connector.ConnectorHelper;
import org.restlet.ext.apispark.internal.conversion.SwaggerConversionException;
import org.restlet.ext.apispark.internal.conversion.SwaggerConverter;
import org.restlet.ext.apispark.internal.info.ApplicationInfo;
import org.restlet.ext.apispark.internal.info.DocumentationInfo;
import org.restlet.ext.apispark.internal.info.MethodInfo;
import org.restlet.ext.apispark.internal.info.ParameterInfo;
import org.restlet.ext.apispark.internal.info.ParameterStyle;
import org.restlet.ext.apispark.internal.info.PropertyInfo;
import org.restlet.ext.apispark.internal.info.RepresentationInfo;
import org.restlet.ext.apispark.internal.info.ResourceInfo;
import org.restlet.ext.apispark.internal.info.ResponseInfo;
import org.restlet.ext.apispark.internal.model.Body;
import org.restlet.ext.apispark.internal.model.Contract;
import org.restlet.ext.apispark.internal.model.Definition;
import org.restlet.ext.apispark.internal.model.Header;
import org.restlet.ext.apispark.internal.model.Operation;
import org.restlet.ext.apispark.internal.model.PathVariable;
import org.restlet.ext.apispark.internal.model.Property;
import org.restlet.ext.apispark.internal.model.QueryParameter;
import org.restlet.ext.apispark.internal.model.Representation;
import org.restlet.ext.apispark.internal.model.Resource;
import org.restlet.ext.apispark.internal.model.Response;
import org.restlet.ext.apispark.internal.reflect.ReflectUtils;
import org.restlet.ext.jackson.JacksonRepresentation;
import org.restlet.resource.ClientResource;
import org.restlet.resource.Directory;
import org.restlet.resource.Finder;
import org.restlet.resource.ResourceException;
import org.restlet.resource.ServerResource;
import org.restlet.routing.Filter;
import org.restlet.routing.Route;
import org.restlet.routing.Router;
import org.restlet.routing.TemplateRoute;
import org.restlet.routing.VirtualHost;

/**
 * Publish the documentation of a Restlet-based Application to the APISpark
 * console.
 * 
 * @author Thierry Boileau
 */
public class Introspector {

    /** Internal logger. */
    protected static Logger LOGGER = Logger.getLogger(Introspector.class
            .getName());

    /**
     * Completes a map of representations with a list of representations.
     * 
     * @param mapReps
     *            The map to complete.
     * @param representations
     *            The source list.
     */
    private static void addRepresentations(
            Map<String, RepresentationInfo> mapReps,
            List<RepresentationInfo> representations) {
        if (representations != null) {
            for (RepresentationInfo r : representations) {
                if (!mapReps.containsKey(r.getIdentifier())) {
                    mapReps.put(r.getIdentifier(), r);
                }
            }
        }
    }

    /**
     * Completes the given {@link Contract} with the list of resources.
     * 
     * @param application
     *            The source application.
     * @param contract
     *            The contract to complete.
     * @param resources
     *            The list of resources.
     * @param basePath
     *            The resources base path.
     * @param mapReps
     *            The lndex of representations.
     */
    private static void addResources(ApplicationInfo application,
            Contract contract, List<ResourceInfo> resources, String basePath,
            Map<String, RepresentationInfo> mapReps) {
        for (ResourceInfo ri : resources) {
            Resource resource = new Resource();
            resource.setDescription(toString(ri.getDocumentations()));
            resource.setName(ri.getIdentifier());
            if (ri.getPath() != null) {
                if (basePath != null) {
                    if (basePath.endsWith("/")) {
                        if (ri.getPath().startsWith("/")) {
                            resource.setResourcePath(basePath
                                    + ri.getPath().substring(1));
                        } else {
                            resource.setResourcePath(basePath + ri.getPath());
                        }
                    } else {
                        if (ri.getPath().startsWith("/")) {
                            resource.setResourcePath(basePath + ri.getPath());
                        } else {
                            resource.setResourcePath(basePath + "/"
                                    + ri.getPath());
                        }
                    }
                } else {
                    if (ri.getPath().startsWith("/")) {
                        resource.setResourcePath(ri.getPath());
                    } else {
                        resource.setResourcePath("/" + ri.getPath());
                    }
                }
            }

            if (!ri.getChildResources().isEmpty()) {
                addResources(application, contract, ri.getChildResources(),
                        resource.getResourcePath(), mapReps);
            }
            LOGGER.fine("Resource " + ri.getPath() + " added.");

            if (ri.getMethods().isEmpty()) {
                LOGGER.warning("Resource " + ri.getIdentifier()
                        + " has no methods.");
                continue;
            }

            resource.setPathVariables(new ArrayList<PathVariable>());
            for (ParameterInfo pi : ri.getParameters()) {
                if (ParameterStyle.TEMPLATE.equals(pi.getStyle())) {
                    PathVariable pathVariable = new PathVariable();

                    pathVariable
                            .setDescription(toString(pi.getDocumentations()));
                    pathVariable.setName(pi.getName());

                    resource.getPathVariables().add(pathVariable);
                }
            }

            resource.setOperations(new ArrayList<Operation>());
            for (MethodInfo mi : ri.getMethods()) {
                String methodName = mi.getMethod().getName();
                if ("OPTIONS".equals(methodName) || "PATCH".equals(methodName)) {
                    LOGGER.fine("Method " + methodName + " ignored.");
                    continue;
                }
                LOGGER.fine("Method " + methodName + " added.");
                Operation operation = new Operation();
                operation.setDescription(toString(mi.getDocumentations()));
                operation.setName(methodName);
                // TODO complete Method class with mi.getName()
                operation.setMethod(mi.getMethod().getName());

                // Fill fields produces/consumes
                String mediaType;
                if (mi.getRequest() != null
                        && mi.getRequest().getRepresentations() != null) {
                    List<RepresentationInfo> consumed = mi.getRequest()
                            .getRepresentations();
                    for (RepresentationInfo reprInfo : consumed) {
                        mediaType = reprInfo.getMediaType().getName();
                        operation.getConsumes().add(mediaType);
                    }
                }

                if (mi.getResponse() != null
                        && mi.getResponse().getRepresentations() != null) {
                    List<RepresentationInfo> produced = mi.getResponse()
                            .getRepresentations();
                    for (RepresentationInfo reprInfo : produced) {
                        mediaType = reprInfo.getMediaType().getName();
                        operation.getProduces().add(mediaType);
                    }
                }

                // Complete parameters
                operation.setHeaders(new ArrayList<Header>());
                operation.setQueryParameters(new ArrayList<QueryParameter>());
                if (mi.getRequest() != null) {
                    for (ParameterInfo pi : mi.getRequest().getParameters()) {
                        if (ParameterStyle.HEADER.equals(pi.getStyle())) {
                            Header header = new Header();
                            header.setAllowMultiple(pi.isRepeating());
                            header.setDefaultValue(pi.getDefaultValue());
                            header.setDescription(toString(
                                    pi.getDocumentations(),
                                    pi.getDefaultValue()));
                            header.setName(pi.getName());
                            header.setPossibleValues(new ArrayList<String>());
                            header.setRequired(pi.isRequired());

                            operation.getHeaders().add(header);
                        } else if (ParameterStyle.QUERY.equals(pi.getStyle())) {
                            QueryParameter queryParameter = new QueryParameter();
                            queryParameter.setAllowMultiple(pi.isRepeating());
                            queryParameter
                                    .setDefaultValue(pi.getDefaultValue());
                            queryParameter.setDescription(toString(
                                    pi.getDocumentations(),
                                    pi.getDefaultValue()));
                            queryParameter.setName(pi.getName());
                            queryParameter
                                    .setPossibleValues(new ArrayList<String>());
                            queryParameter.setRequired(pi.isRequired());

                            operation.getQueryParameters().add(queryParameter);
                        }
                    }
                }
                for (ParameterInfo pi : mi.getParameters()) {
                    if (ParameterStyle.HEADER.equals(pi.getStyle())) {
                        Header header = new Header();
                        header.setAllowMultiple(pi.isRepeating());
                        header.setDefaultValue(pi.getDefaultValue());
                        header.setDescription(toString(pi.getDocumentations(),
                                pi.getDefaultValue()));
                        header.setName(pi.getName());
                        header.setPossibleValues(new ArrayList<String>());
                        header.setRequired(pi.isRequired());

                        operation.getHeaders().add(header);
                    } else if (ParameterStyle.QUERY.equals(pi.getStyle())) {
                        QueryParameter queryParameter = new QueryParameter();
                        queryParameter.setAllowMultiple(pi.isRepeating());
                        queryParameter.setDefaultValue(pi.getDefaultValue());
                        queryParameter.setDescription(toString(
                                pi.getDocumentations(), pi.getDefaultValue()));
                        queryParameter.setName(pi.getName());
                        queryParameter
                                .setPossibleValues(new ArrayList<String>());
                        queryParameter.setRequired(pi.isRequired());

                        operation.getQueryParameters().add(queryParameter);
                    }
                }

                if (mi.getRequest() != null
                        && mi.getRequest().getRepresentations() != null
                        && !mi.getRequest().getRepresentations().isEmpty()) {
                    addRepresentations(mapReps, mi.getRequest()
                            .getRepresentations());

                    Body body = new Body();
                    // TODO analyze
                    // The models differ : one representation / one variant
                    // for Restlet one representation / several variants for
                    // APIspark
                    body.setRepresentation(mi.getRequest().getRepresentations()
                            .get(0).getName());

                    operation.setInRepresentation(body);
                }

                if (mi.getResponses() != null && !mi.getResponses().isEmpty()) {
                    operation.setResponses(new ArrayList<Response>());

                    Body body = new Body();
                    // TODO analyze
                    // The models differ : one representation / one variant
                    // for Restlet one representation / several variants for
                    // APIspark
                    if (!mi.getResponse().getRepresentations().isEmpty()) {
                        body.setRepresentation(mi.getResponse()
                                .getRepresentations().get(0).getName());
                    }
                    operation.setOutRepresentation(body);

                    for (ResponseInfo rio : mi.getResponses()) {
                        addRepresentations(mapReps, rio.getRepresentations());

                        if (!rio.getStatuses().isEmpty()) {
                            Status status = rio.getStatuses().get(0);
                            // TODO analyze
                            // The models differ : one representation / one
                            // variant
                            // for Restlet one representation / several
                            // variants for
                            // APIspark

                            Response response = new Response();
                            response.setBody(body);
                            response.setCode(status.getCode());
                            response.setName(toString(rio.getDocumentations()));
                            response.setDescription(toString(rio
                                    .getDocumentations()));
                            response.setMessage(status.getDescription());
                            // response.setName();

                            operation.getResponses().add(response);
                        }
                    }
                }

                resource.getOperations().add(operation);
            }

            contract.getResources().add(resource);
        }
    }

    /**
     * Returns an instance of what must be a subclass of {@link Application}.
     * Returns null in case of errors.
     * 
     * @param className
     *            The name of the application class.
     * @return An instance of what must be a subclass of {@link Application}.
     */
    private static Application getApplication(String className) {
        Application result = null;

        if (className == null) {
            return result;
        }

        Class<?> clazz = null;
        try {
            clazz = Class.forName(className);
            if (Application.class.isAssignableFrom(clazz)) {
                result = (Application) clazz.getConstructor().newInstance();
            } else {
                LOGGER.log(Level.SEVERE, className
                        + " does not seem to a valid subclass of "
                        + Application.class.getName() + " class.");
            }
        } catch (ClassNotFoundException e) {
            LOGGER.log(Level.SEVERE, "Cannot locate the definition source.", e);
        } catch (InstantiationException e) {
            LOGGER.log(Level.SEVERE,
                    "Cannot instantiate the application class.", e);
        } catch (IllegalAccessException e) {
            LOGGER.log(Level.SEVERE,
                    "Cannot instantiate the application class.", e);
        } catch (IllegalArgumentException e) {
            LOGGER.log(
                    Level.SEVERE,
                    "Check that the application class has an empty constructor.",
                    e);
        } catch (InvocationTargetException e) {
            LOGGER.log(Level.SEVERE,
                    "Cannot instantiate the application class.", e);
        } catch (NoSuchMethodException e) {
            LOGGER.log(
                    Level.SEVERE,
                    "Check that the application class has an empty constructor.",
                    e);
        } catch (SecurityException e) {
            LOGGER.log(Level.SEVERE,
                    "Cannot instantiate the application class.", e);
        }

        return result;
    }

    /**
     * Returns a APISpark description of the current application. By default,
     * this method discovers all the resources attached to this application. It
     * can be overridden to add documentation, list of representations, etc.
     * 
     * @param request
     *            The current request.
     * @param response
     *            The current response.
     * @return An application description.
     */
    protected static ApplicationInfo getApplicationInfo(
            Application application, Reference baseRef) {
        ApplicationInfo applicationInfo = new ApplicationInfo();
        if ((application.getName() != null) && !application.getName().isEmpty()) {
            DocumentationInfo doc = null;
            if (applicationInfo.getDocumentations().isEmpty()) {
                doc = new DocumentationInfo();
                applicationInfo.getDocumentations().add(doc);
            } else {
                doc = applicationInfo.getDocumentations().get(0);
            }
            applicationInfo.setName(application.getName());
            doc.setTitle(application.getName());
        }
        applicationInfo.getResources().setBaseRef(baseRef);
        applicationInfo.getResources().setResources(
                getResourceInfos(applicationInfo,
                        getNextRouter(application.getInboundRoot())));

        //

        return applicationInfo;
    }

    /**
     * Returns an instance of what must be a subclass of {@link Component}.
     * Returns null in case of errors.
     * 
     * @param className
     *            The name of the component class.
     * @return An instance of what must be a subclass of {@link Component}.
     */
    private static Component getComponent(String className) {
        Component result = null;

        if (className == null) {
            return result;
        }

        Class<?> clazz = null;
        try {
            clazz = Class.forName(className);
            if (Component.class.isAssignableFrom(clazz)) {
                result = (Component) clazz.getConstructor().newInstance();
            } else {
                LOGGER.log(Level.SEVERE, className
                        + " does not seem to a valid subclass of "
                        + Component.class.getName() + " class.");
            }
        } catch (ClassNotFoundException e) {
            LOGGER.log(Level.SEVERE, "Cannot locate the component class.", e);
        } catch (InstantiationException e) {
            LOGGER.log(Level.SEVERE, "Cannot instantiate the component class.",
                    e);
        } catch (IllegalAccessException e) {
            LOGGER.log(Level.SEVERE, "Cannot instantiate the component class.",
                    e);
        } catch (IllegalArgumentException e) {
            LOGGER.log(Level.SEVERE,
                    "Check that the component class has an empty constructor.",
                    e);
        } catch (InvocationTargetException e) {
            LOGGER.log(Level.SEVERE, "Cannot instantiate the component class.",
                    e);
        } catch (NoSuchMethodException e) {
            LOGGER.log(Level.SEVERE,
                    "Check that the component class has an empty constructor.",
                    e);
        } catch (SecurityException e) {
            LOGGER.log(Level.SEVERE, "Cannot instantiate the component class.",
                    e);
        }

        return result;
    }

    /**
     * Returns the next application available.
     * 
     * @param current
     *            The current Restlet to inspect.
     * @return The first application available.
     */
    private static Application getNextApplication(Restlet current) {
        Application result = null;
        if (current instanceof Application) {
            result = (Application) current;
        } else if (current instanceof Filter) {
            result = getNextApplication(((Filter) current).getNext());
        } else if (current instanceof Router) {
            Router router = (Router) current;
            for (Route route : router.getRoutes()) {
                result = getNextApplication(route.getNext());
                if (result != null) {
                    break;
                }
            }
        }

        return result;
    }

    /**
     * Returns the next router available.
     * 
     * @param current
     *            The current Restlet to inspect.
     * @return The first router available.
     */
    private static Router getNextRouter(Restlet current) {
        Router result = null;
        if (current instanceof Router) {
            result = (Router) current;
        } else if (current instanceof Filter) {
            result = getNextRouter(((Filter) current).getNext());
        }

        return result;
    }

    /**
     * Returns the value according to its index.
     * 
     * @param args
     *            The argument table.
     * @param index
     *            The index of the argument.
     * @return The value of the given argument.
     */
    private static String getParameter(String[] args, int index) {
        if (index >= args.length) {
            return null;
        } else {
            String value = args[index];
            if ("-s".equals(value) || "-u".equals(value) || "-p".equals(value)
                    || "-d".equals(value) || "-c".equals(value)) {
                // In case the given value is actually an option, reset it.
                value = null;
            }
            return value;
        }
    }

    /**
     * Completes the data available about a given Filter instance.
     * 
     * @param applicationInfo
     *            The parent application.
     * @param filter
     *            The Filter instance to document.
     * @param path
     *            The base path.
     * @param request
     *            The current request.
     * @param response
     *            The current response.
     * @return The resource description.
     */
    private static ResourceInfo getResourceInfo(
            ApplicationInfo applicationInfo, Filter filter, String path) {
        return getResourceInfo(applicationInfo, filter.getNext(), path);
    }

    /**
     * Completes the data available about a given Finder instance.
     * 
     * @param applicationInfo
     *            The parent application.
     * @param resourceInfo
     *            The ResourceInfo object to complete.
     * @param finder
     *            The Finder instance to document.
     */
    private static ResourceInfo getResourceInfo(
            ApplicationInfo applicationInfo, Finder finder, String path) {
        ResourceInfo result = null;
        Object resource = null;

        if (finder instanceof Directory) {
            resource = finder;
        } else {
            ServerResource sr = finder.find(null, null);

            if (sr != null) {
                // The handler instance targeted by this finder.
                Request request = new Request();
                org.restlet.Response response = new org.restlet.Response(
                        request);
                sr.setRequest(request);
                sr.setResponse(response);
                sr.updateAllowedMethods();
                resource = sr;
            }
        }

        if (resource != null) {
            result = new ResourceInfo();
            ResourceInfo.describe(applicationInfo, result, resource, path);
        }

        return result;
    }

    /**
     * Completes the data available about a given Restlet instance.
     * 
     * @param applicationInfo
     *            The parent application.
     * @param resourceInfo
     *            The ResourceInfo object to complete.
     * @param restlet
     *            The Restlet instance to document.
     */
    private static ResourceInfo getResourceInfo(
            ApplicationInfo applicationInfo, Restlet restlet, String path) {
        ResourceInfo result = null;

        if (restlet instanceof Finder) {
            result = getResourceInfo(applicationInfo, (Finder) restlet, path);
        } else if (restlet instanceof Router) {
            result = new ResourceInfo();
            result.setPath(path);
            result.setChildResources(getResourceInfos(applicationInfo,
                    (Router) restlet));
        } else if (restlet instanceof Filter) {
            result = getResourceInfo(applicationInfo, (Filter) restlet, path);
        }

        return result;
    }

    /**
     * Returns the APISpark data about the given Route instance.
     * 
     * @param applicationInfo
     *            The parent application.
     * @param route
     *            The Route instance to document.
     * @param basePath
     *            The base path.
     * @return The APISpark data about the given Route instance.
     */
    private static ResourceInfo getResourceInfo(
            ApplicationInfo applicationInfo, Route route, String basePath) {
        ResourceInfo result = null;

        if (route instanceof TemplateRoute) {
            TemplateRoute templateRoute = (TemplateRoute) route;
            String path = templateRoute.getTemplate().getPattern();

            // APISpark requires resource paths to be relative to parent path
            if (path.startsWith("/") && basePath.endsWith("/")) {
                path = path.substring(1);
            }

            result = getResourceInfo(applicationInfo, route.getNext(), path);
        }

        return result;
    }

    /**
     * Completes the list of ResourceInfo instances for the given Router
     * instance.
     * 
     * @param applicationInfo
     *            The parent application.
     * @param router
     *            The router to document.
     * @return The list of ResourceInfo instances to complete.
     */
    private static List<ResourceInfo> getResourceInfos(
            ApplicationInfo applicationInfo, Router router) {
        List<ResourceInfo> result = new ArrayList<ResourceInfo>();

        if (router != null) {
            for (Route route : router.getRoutes()) {
                ResourceInfo resourceInfo = getResourceInfo(applicationInfo,
                        route, "/");

                if (resourceInfo != null) {
                    result.add(resourceInfo);
                }
            }

            if (router.getDefaultRoute() != null) {
                ResourceInfo resourceInfo = getResourceInfo(applicationInfo,
                        router.getDefaultRoute(), "/");
                if (resourceInfo != null) {
                    result.add(resourceInfo);
                }
            }
        }

        return result;
    }

    /**
     * Indicates if the given velue is either null or empty.
     * 
     * @param value
     *            The value.
     * @return True if the value is either null or empty.
     */
    private static boolean isEmpty(String value) {
        return value == null || value.isEmpty();
    }

    /**
     * Main class, invoke this class without argument to get help instructions.
     * 
     * @param args
     * @throws SwaggerConversionException
     */
    public static void main(String[] args) throws SwaggerConversionException {
        Engine.register();
        String ulogin = null;
        String upwd = null;
        String serviceUrl = null;
        String defSource = null;
        String compName = null;
        String definitionId = null;
        String language = null;

        LOGGER.fine("Get parameters");
        for (int i = 0; i < (args.length); i++) {
            if ("-h".equals(args[i])) {
                printHelp();
                System.exit(0);
            } else if ("-u".equals(args[i])) {
                ulogin = getParameter(args, ++i);
            } else if ("-p".equals(args[i])) {
                upwd = getParameter(args, ++i);
            } else if ("-s".equals(args[i])) {
                serviceUrl = getParameter(args, ++i);
            } else if ("-c".equals(args[i])) {
                compName = getParameter(args, ++i);
            } else if ("-d".equals(args[i])) {
                definitionId = getParameter(args, ++i);
            } else if ("-l".equals(args[i])) {
                language = getParameter(args, ++i).toLowerCase();
            } else if ("-v".equals(args[i])) {
                Engine.setLogLevel(Level.FINE);
            } else {
                defSource = args[i];
            }
        }
        Engine.getLogger("").getHandlers()[0]
                .setFilter(new java.util.logging.Filter() {
                    public boolean isLoggable(LogRecord record) {
                        return record.getLoggerName().startsWith(
                                "org.restlet.ext.apispark");
                    }
                });

        LOGGER.fine("Check parameters");
        if (isEmpty(serviceUrl)) {
            serviceUrl = "https://apispark.com/";
        }
        if (!serviceUrl.endsWith("/")) {
            serviceUrl += "/";
        }

        if (isEmpty(ulogin) || isEmpty(upwd) || isEmpty(defSource)) {
            printHelp();
            System.exit(1);
        }

        // TODO validate the definition URL:
        // * accept absolute urls
        // * accept relative urls such as /definitions/{id} and concatenate with
        // the serviceUrl
        // * accept relative urls such as {id} and concatenate with the
        // serviceUrl

        // Validate the application class name
        Application application = null;
        Component component = null;
        Definition definition = null;
        if (language == null) {
            application = getApplication(defSource);
            component = getComponent(compName);
        }

        if (application != null) {
            LOGGER.info("Instantiate introspector");
            Introspector i = new Introspector(component, application);

            LOGGER.info("Generate documentation");
            definition = i.getDefinition();
            sendDefinition(definition, definitionId, ulogin, upwd, serviceUrl);
        } else if (language != null) {
            if (language.equals("swagger")) {
                definition = new SwaggerConverter().getDefinition(defSource,
                        ulogin, upwd);
            }
            if (definition != null) {
                sendDefinition(definition, definitionId, ulogin, upwd,
                        serviceUrl);
            }
        } else {
            LOGGER.severe("Please provide a valid application class name or definition URL.");
        }
    }

    private static void sendDefinition(Definition definition,
            String definitionId, String ulogin, String upwd, String serviceUrl) {
        try {
            ClientResource cr = new ClientResource(serviceUrl);
            cr.setChallengeResponse(ChallengeScheme.HTTP_BASIC, ulogin, upwd);

            if (definitionId == null) {
                cr.addSegment("definitions");
                LOGGER.info("Create a new documentation");
                cr.post(definition, MediaType.APPLICATION_JSON);
            } else {
                cr.addSegment("apis").addSegment(definitionId)
                        .addSegment("definitions");
                LOGGER.info("Update the documentation of "
                        + cr.getReference().toString());
                cr.put(definition, MediaType.APPLICATION_JSON);
            }

            LOGGER.fine("Display result");
            System.out.println("Process successfully achieved.");
            // This is not printed by a logger which may be muted.
            if (cr.getResponseEntity() != null
                    && cr.getResponseEntity().isAvailable()) {
                try {
                    cr.getResponseEntity().write(System.out);
                    System.out.println();
                } catch (IOException e) {
                    // [PENDING] analysis
                    LOGGER.warning("Request successfully achieved by the server, but it's response cannot be printed");
                }
            }
            if (cr.getLocationRef() != null) {
                System.out
                        .println("Your Web API documentation is accessible at this URL: "
                                + cr.getLocationRef());
            }
        } catch (ResourceException e) {
            // TODO Should we detail by status?
            if (e.getStatus().isConnectorError()) {
                LOGGER.severe("Cannot reach the remote service, could you check your network connection?");
                LOGGER.severe("Could you check that the following service is up? "
                        + serviceUrl);
            } else if (e.getStatus().isClientError()) {
                LOGGER.severe("Check that you provide valid credentials, or valid service url.");
            } else if (e.getStatus().isServerError()) {
                LOGGER.severe("The server side encounters some issues, please try later.");
            }
        }
    }

    /**
     * Prints the instructions necessary to launch this tool.
     */
    private static void printHelp() {
        PrintStream o = System.out;

        o.println("SYNOPSIS");
        printSynopsis(o, Introspector.class, "[options] APPLICATION");
        printSynopsis(o, Introspector.class,
                "-l swagger [options] SWAGGER DEFINITION URL/PATH");
        o.println("DESCRIPTION");
        printSentence(
                o,
                "Publish to the APISpark platform the description of your Web API, represented by APPLICATION,",
                "the full name of your Restlet application class or by the swagger definition available on the ",
                "URL/PATH");
        printSentence(
                o,
                "If the whole process is successfull, it displays the url of the corresponding documentation.");
        o.println("OPTIONS");
        printOption(o, "-h", "Prints this help.");
        printOption(o, "-u", "The mandatory APISpark user name.");
        printOption(o, "-p", "The mandatory APISpark user secret key.");
        printOption(o, "-s",
                "The optional APISpark platform URL (by default https://apispark.com).");
        printOption(o, "-c",
                "The optional full name of your Restlet Component class.",
                "This allows to collect some other data, such as the endpoint.");
        printOption(
                o,
                "-d",
                "The optional identifier of an existing definition hosted by APISpark you want to update with this new documentation.");
        printOption(
                o,
                "-l",
                "The optional name of the description language of the definition you want to upload. Possible value: swagger");
        printOption(o, "-v",
                "The optional parameter switching the process to a verbose mode");
    }

    /**
     * Displays an option and its description to the console.
     * 
     * @param o
     *            The console stream.
     * @param option
     *            The option.
     * @param strings
     *            The option's description.
     */
    private static void printOption(PrintStream o, String option,
            String... strings) {
        printSentence(o, 7, option);
        printSentence(o, 14, strings);
    }

    /**
     * Formats a list of Strings by lines of 80 characters maximul, and displays
     * it to the console.
     * 
     * @param o
     *            The console.
     * @param shift
     *            The number of characters to shift the list of strings on the
     *            left.
     * @param strings
     *            The list of Strings to display.
     */
    private static void printSentence(PrintStream o, int shift,
            String... strings) {
        int blockLength = 80 - shift - 1;
        String tab = "";
        for (int i = 0; i < shift; i++) {
            tab = tab.concat(" ");
        }
        StringBuilder sb = new StringBuilder();
        for (int i = 0; i < strings.length; i++) {
            if (i > 0) {
                sb.append(" ");
            }
            sb.append(strings[i]);
        }
        String sentence = sb.toString();
        // Cut in slices
        int index = 0;
        while (index < (sentence.length() - 1)) {
            o.print(tab);
            int length = Math.min(index + blockLength, sentence.length() - 1);
            if ((length - index) < blockLength) {
                o.println(sentence.substring(index));
                index = length + 1;
            } else if (sentence.charAt(length) == ' ') {
                o.println(sentence.substring(index, length));
                index = length + 1;
            } else {
                length = sentence.substring(index, length - 1).lastIndexOf(' ');
                if (length != -1) {
                    o.println(sentence.substring(index, index + length));
                    index += length + 1;
                } else {
                    length = sentence.substring(index).indexOf(' ');
                    if (length != -1) {
                        o.println(sentence.substring(index, index + length));
                        index += length + 1;
                    } else {
                        o.println(sentence.substring(index));
                        index = sentence.length();
                    }
                }
            }
        }
    }

    /**
     * Displays a list of String to the console.
     * 
     * @param o
     *            The console stream.
     * @param strings
     *            The list of Strings to display.
     */
    private static void printSentence(PrintStream o, String... strings) {
        printSentence(o, 7, strings);
    }

    /**
     * Displays the command line.
     * 
     * @param o
     *            The console stream.
     * @param clazz
     *            The main class.
     * @param command
     *            The command line.
     */
    private static void printSynopsis(PrintStream o, Class<?> clazz,
            String command) {
        printSentence(o, 7, clazz.getName(), command);
    }

    /**
     * Converts a ApplicationInfo to a {@link Definition} object.
     * 
     * @param application
     *            The {@link ApplicationInfo} instance.
     * @return The definintion instance.
     */
    private static Definition toDefinition(ApplicationInfo application) {
        Definition result = null;
        if (application != null) {
            result = new Definition();
            result.setVersion(application.getVersion());
            if (application.getResources().getBaseRef() != null) {
                result.setEndpoint(application.getResources().getBaseRef()
                        .toString());
            }

            Contract contract = new Contract();
            result.setContract(contract);
            contract.setDescription(toString(application.getDocumentations()));
            contract.setName(application.getName());
            if (contract.getName() == null || contract.getName().isEmpty()) {
                contract.setName(application.getClass().getName());
                LOGGER.log(Level.WARNING,
                        "Please provide a name to your application, used "
                                + contract.getName() + " by default.");
            }
            LOGGER.fine("Contract " + contract.getName() + " added.");

            // List of resources.
            contract.setResources(new ArrayList<Resource>());
            Map<String, RepresentationInfo> mapReps = new HashMap<String, RepresentationInfo>();
            addResources(application, contract, application.getResources()
                    .getResources(), result.getEndpoint(), mapReps);

            java.util.List<String> protocols = new ArrayList<String>();
            for (ConnectorHelper<Server> helper : Engine.getInstance()
                    .getRegisteredServers()) {
                for (Protocol protocol : helper.getProtocols()) {
                    if (!protocols.contains(protocol.getName())) {
                        LOGGER.fine("Protocol " + protocol.getName()
                                + " added.");
                        protocols.add(protocol.getName());
                    }
                }
            }

            // List of representations.
            contract.setRepresentations(new ArrayList<Representation>());
            for (RepresentationInfo ri : application.getRepresentations()) {
                if (!mapReps.containsKey(ri.getIdentifier())) {
                    mapReps.put(ri.getIdentifier(), ri);
                }
            }
            // This first phase discovers representations related to annotations
            // Let's cope with the inheritance chain, and complex properties
            List<RepresentationInfo> toBeAdded = new ArrayList<RepresentationInfo>();
            // Initialize the list of classes to be anaylized
            for (RepresentationInfo ri : mapReps.values()) {
                // Parent class
                Class<?> parentType = ri.getParentType();
                if (ri.getParentType() != null
                        && !mapReps.containsKey(parentType.getName())) {
                    RepresentationInfo r = new RepresentationInfo(
                            ri.getMediaType());
                    r.setType(parentType);
                    toBeAdded.add(r);
                }
                for (PropertyInfo pi : ri.getProperties()) {
                    if (pi.getType() != null
                            && !mapReps.containsKey(pi.getType().getName())
                            && !toBeAdded.contains(pi.getType())) {
                        RepresentationInfo r = new RepresentationInfo(
                                ri.getMediaType());
                        r.setType(pi.getType());
                        toBeAdded.add(r);
                    }
                }
            }
            // Second phase, discover classes and loop while classes are unkown
            while (!toBeAdded.isEmpty()) {
                RepresentationInfo[] tab = new RepresentationInfo[toBeAdded
                        .size()];
                toBeAdded.toArray(tab);
                toBeAdded.clear();
                for (int i = 0; i < tab.length; i++) {
                    RepresentationInfo current = tab[i];
                    if (!ReflectUtils.isJdkClass(current.getType())) {
                        if (!mapReps.containsKey(current.getName())) {
                            RepresentationInfo ri = RepresentationInfo
                                    .introspect(current.getType(),
                                            current.getMediaType());
                            mapReps.put(ri.getIdentifier(), ri);
                            // have a look at the parent type
                            Class<?> parentType = ri.getParentType();
                            if (parentType != null
                                    && !mapReps.containsKey(parentType
                                            .getName())) {
                                RepresentationInfo r = new RepresentationInfo(
                                        ri.getMediaType());
                                r.setType(parentType);
                                toBeAdded.add(r);
                            }
                            for (PropertyInfo prop : ri.getProperties()) {
                                if (prop.getType() != null
                                        && !mapReps.containsKey(prop.getType()
                                                .getName())
                                        && !toBeAdded.contains(prop.getType())) {
                                    RepresentationInfo r = new RepresentationInfo(
                                            ri.getMediaType());
                                    r.setType(prop.getType());
                                    toBeAdded.add(r);
                                }
                            }
                        }
                    }
                }
            }

            for (RepresentationInfo ri : mapReps.values()) {
<<<<<<< HEAD
                LOGGER.info("Representation " + ri.getName() + " added.");
=======
                if (ReflectUtils.isJdkClass(ri.getType())) {
                    // Filter the representations we want to expose.
                    // TODO find a better way to express such filter
                    continue;
                }
                LOGGER.fine("Representation " + ri.getName() + " added.");
>>>>>>> f2598096
                Representation rep = new Representation();

                // TODO analyze
                // The models differ : one representation / one variant for
                // Restlet
                // one representation / several variants for APIspark
                rep.setDescription(toString(ri.getDocumentations()));
                rep.setName(ri.getName());

                rep.setProperties(new ArrayList<Property>());
                for (PropertyInfo pi : ri.getProperties()) {
                    LOGGER.fine("Property " + pi.getName() + " added.");
                    Property p = new Property();
                    p.setDefaultValue(pi.getDefaultValue());
                    p.setDescription(pi.getDescription());
                    p.setMax(pi.getMax());
                    p.setMaxOccurs(pi.getMaxOccurs());
                    p.setMin(pi.getMin());
                    p.setMinOccurs(pi.getMinOccurs());
                    p.setName(pi.getName());
                    p.setPossibleValues(pi.getPossibleValues());
                    if (pi.getType() != null) {
                        // TODO: handle primitive type, etc
                        p.setType(pi.getType().getSimpleName());
                    }

                    p.setUniqueItems(pi.isUniqueItems());

                    rep.getProperties().add(p);
                }

                rep.setRaw(ri.isRaw() || ReflectUtils.isJdkClass(ri.getType()));
                contract.getRepresentations().add(rep);
            }

        }
        return result;
    }

    /**
     * Concats a list of {@link DocumentationInfo} instances as a single String.
     * 
     * @param dis
     *            The list of {@link DocumentationInfo} instances.
     * @return A String value.
     */
    private static String toString(List<DocumentationInfo> dis) {
        return toString(dis, "");
    }

    /**
     * Concats a list of {@link DocumentationInfo} instances as a single String.
     * 
     * @param dis
     *            The list of {@link DocumentationInfo} instances.
     * @return A String value.
     */
    private static String toString(List<DocumentationInfo> dis,
            String defaultValue) {
        if (dis != null && !dis.isEmpty()) {
            StringBuilder d = new StringBuilder();
            for (DocumentationInfo doc : dis) {
                if (doc.getTextContent() != null) {
                    d.append(doc.getTextContent());
                }
            }
            if (d.length() > 0) {
                return d.toString();
            }
        }

        return defaultValue;
    }

    /** The current Web API definition. */
    private Definition definition;

    /**
     * Constructor.
     * 
     * @param application
     *            An application to introspect.
     */
    public Introspector(Application application, boolean verbose) {
        this(null, application);
    }

    /**
     * Constructor.
     * 
     * @param component
     *            An component to introspect in order to get extra details such
     *            as the endpoint.
     * @param application
     *            An application to introspect.
     */
    public Introspector(Component component, Application application) {
        definition = toDefinition(getApplicationInfo(application, null));

        if (component != null && definition != null) {
            LOGGER.fine("Look for the endpoint.");
            String endpoint = null;
            // TODO What if the application is attached to several endpoints?
            // Look for the endpoint to which this application is attached.
            endpoint = getEndpoint(component.getDefaultHost(), application);
            for (int i = 0; endpoint == null && i < component.getHosts().size(); i++) {
                VirtualHost virtualHost = component.getHosts().get(i);
                endpoint = getEndpoint(virtualHost, application);
            }
            definition.setEndpoint(endpoint);
        }
    }

    /**
     * Returns the current definition.
     * 
     * @return The current definition.
     */
    private Definition getDefinition() {
        return definition;
    }

    /**
     * Returns the endpoint to which the application is attached.
     * 
     * @param virtualHost
     *            The virtual host to which this application may be attached.
     * @param application
     *            The application.
     * @return The endpoint.
     */
    private String getEndpoint(VirtualHost virtualHost, Application application) {
        String result = null;

        for (Route route : virtualHost.getRoutes()) {
            if (route.getNext() != null) {
                Application app = getNextApplication(route.getNext());
                if (app != null
                        && application.getClass().equals(app.getClass())) {
                    String hostDomain = null;
                    if (virtualHost.getHostDomain() != null
                            && !".*".equals(virtualHost.getHostDomain())) {
                        if (virtualHost.getHostDomain().contains("|")) {
                            hostDomain = virtualHost.getHostDomain().split("|")[0];
                        } else {
                            hostDomain = virtualHost.getHostDomain();
                        }
                    }
                    if (hostDomain != null) {
                        Protocol scheme = null;
                        if (!".*".equals(virtualHost.getHostScheme())) {
                            scheme = Protocol.valueOf(virtualHost
                                    .getHostScheme());
                        }
                        if (scheme == null) {
                            scheme = Protocol.HTTP;
                        }
                        Reference ref = new Reference();
                        ref.setProtocol(scheme);
                        ref.setHostDomain(hostDomain);
                        if (route instanceof TemplateRoute) {
                            ref.addSegment(((TemplateRoute) route)
                                    .getTemplate().getPattern());
                        }
                        try {
                            ref.setHostPort(Integer.parseInt(virtualHost
                                    .getHostPort()));
                        } catch (Exception e) {
                            // Nothing
                        }
                        // Concatenate in order to get the endpoint
                        result = ref.toString();
                    }
                }
            }
        }
        return result;
    }

}<|MERGE_RESOLUTION|>--- conflicted
+++ resolved
@@ -1136,16 +1136,7 @@
             }
 
             for (RepresentationInfo ri : mapReps.values()) {
-<<<<<<< HEAD
-                LOGGER.info("Representation " + ri.getName() + " added.");
-=======
-                if (ReflectUtils.isJdkClass(ri.getType())) {
-                    // Filter the representations we want to expose.
-                    // TODO find a better way to express such filter
-                    continue;
-                }
                 LOGGER.fine("Representation " + ri.getName() + " added.");
->>>>>>> f2598096
                 Representation rep = new Representation();
 
                 // TODO analyze
