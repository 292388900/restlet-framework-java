/**
 * Copyright 2005-2014 Restlet
 * 
 * The contents of this file are subject to the terms of one of the following
 * open source licenses: Apache 2.0 or LGPL 3.0 or LGPL 2.1 or CDDL 1.0 or EPL
 * 1.0 (the "Licenses"). You can select the license that you prefer but you may
 * not use this file except in compliance with one of these Licenses.
 * 
 * You can obtain a copy of the Apache 2.0 license at
 * http://www.opensource.org/licenses/apache-2.0
 * 
 * You can obtain a copy of the LGPL 3.0 license at
 * http://www.opensource.org/licenses/lgpl-3.0
 * 
 * You can obtain a copy of the LGPL 2.1 license at
 * http://www.opensource.org/licenses/lgpl-2.1
 * 
 * You can obtain a copy of the CDDL 1.0 license at
 * http://www.opensource.org/licenses/cddl1
 * 
 * You can obtain a copy of the EPL 1.0 license at
 * http://www.opensource.org/licenses/eclipse-1.0
 * 
 * See the Licenses for the specific language governing permissions and
 * limitations under the Licenses.
 * 
 * Alternatively, you can obtain a royalty free commercial license with less
 * limitations, transferable or non-transferable, directly at
 * http://restlet.com/products/restlet-framework
 * 
 * Restlet is a registered trademark of Restlet S.A.S.
 */

package org.restlet.ext.apispark;

import java.io.PrintStream;
import java.lang.annotation.Annotation;
import java.lang.reflect.Field;
import java.lang.reflect.InvocationTargetException;
import java.lang.reflect.Method;
import java.lang.reflect.Type;
import java.util.ArrayList;
import java.util.List;
import java.util.logging.Level;
import java.util.logging.Logger;

import javax.ws.rs.ApplicationPath;
import javax.ws.rs.Consumes;
import javax.ws.rs.CookieParam;
import javax.ws.rs.DELETE;
import javax.ws.rs.DefaultValue;
import javax.ws.rs.Encoded;
import javax.ws.rs.FormParam;
import javax.ws.rs.GET;
import javax.ws.rs.HEAD;
import javax.ws.rs.HeaderParam;
import javax.ws.rs.HttpMethod;
import javax.ws.rs.MatrixParam;
import javax.ws.rs.OPTIONS;
import javax.ws.rs.POST;
import javax.ws.rs.PUT;
import javax.ws.rs.Path;
import javax.ws.rs.PathParam;
import javax.ws.rs.Produces;
import javax.ws.rs.QueryParam;

import org.restlet.Application;
import org.restlet.Context;
import org.restlet.data.MediaType;
import org.restlet.data.Reference;
import org.restlet.ext.apispark.internal.conversion.IntrospectionConverter;
import org.restlet.ext.apispark.internal.info.ApplicationInfo;
import org.restlet.ext.apispark.internal.info.MethodInfo;
import org.restlet.ext.apispark.internal.info.ParameterInfo;
import org.restlet.ext.apispark.internal.info.ParameterStyle;
import org.restlet.ext.apispark.internal.info.RepresentationInfo;
import org.restlet.ext.apispark.internal.info.RequestInfo;
import org.restlet.ext.apispark.internal.info.ResourceInfo;
import org.restlet.ext.apispark.internal.model.Definition;
import org.restlet.ext.apispark.internal.reflect.ReflectUtils;
import org.restlet.ext.apispark.internal.utils.IntrospectionUtils;
import org.restlet.representation.Variant;
import org.restlet.routing.Template;

/**
 * Publish the documentation of a Jaxrs-based Application to the APISpark
 * console.
 * 
 * @author Thierry Boileau
 */
public class JaxrsIntrospector extends IntrospectionUtils {

    /** Internal logger. */
    protected static Logger LOGGER = Context.getCurrentLogger();

    /**
     * Completes or creates the "Web form" representation handled by a method,
     * according to the value of the provided {@link FormParam} annotation. Such
     * annotation describes the name of one field of the provided entity.
     * 
     * @param method
     *            The current method.
     * @param formParam
     *            The {@link FormParam} annotation.
     */
    private static void addRepresentation(MethodInfo method, FormParam formParam) {
        if (formParam != null) {
            // gives an indication of the expected entity
            RepresentationInfo ri = null;
            // gives an indication on the kind of representation handled
            for (RepresentationInfo r : method.getRequest()
                    .getRepresentations()) {
                if (r.getMediaType().equals(MediaType.APPLICATION_WWW_FORM)) {
                    ri = r;
                    break;
                }
            }
            if (ri == null) {
                ri = new RepresentationInfo();
                ri.setIdentifier(method.getMethod().getName() + "Form");
                ri.setName(method.getMethod().getName());
                ri.setMediaType(MediaType.APPLICATION_WWW_FORM);
                method.getRequest().getRepresentations().add(ri);
            }
            ParameterInfo pi = new ParameterInfo(formParam.value(),
                    ParameterStyle.PLAIN, "body parameter: "
                            + formParam.value());
            method.getParameters().add(pi);
        }
    }

    /**
     * Returns an instance of what must be a subclass of {@link Application}.
     * Returns null in case of errors.
     * 
     * @param className
     *            The name of the application class.
     * @return An instance of what must be a subclass of {@link Application}.
     */
    private static javax.ws.rs.core.Application getApplication(String className) {
        javax.ws.rs.core.Application result = null;

        if (className == null) {
            return result;
        }

        Class<?> clazz = null;
        try {
            clazz = Class.forName(className);
            if (javax.ws.rs.core.Application.class.isAssignableFrom(clazz)) {
                result = (javax.ws.rs.core.Application) clazz.getConstructor()
                        .newInstance();
            } else {
                LOGGER.log(Level.SEVERE, className
                        + " does not seem to be a valid subclass of "
                        + Application.class.getName() + " class.");
            }
        } catch (ClassNotFoundException e) {
            LOGGER.log(Level.SEVERE, "Cannot locate the application class.", e);
        } catch (InstantiationException e) {
            LOGGER.log(Level.SEVERE,
                    "Cannot instantiate the application class.", e);
        } catch (IllegalAccessException e) {
            LOGGER.log(Level.SEVERE,
                    "Cannot instantiate the application class.", e);
        } catch (IllegalArgumentException e) {
            LOGGER.log(
                    Level.SEVERE,
                    "Check that the application class has an empty constructor.",
                    e);
        } catch (InvocationTargetException e) {
            LOGGER.log(Level.SEVERE,
                    "Cannot instantiate the application class.", e);
        } catch (NoSuchMethodException e) {
            LOGGER.log(
                    Level.SEVERE,
                    "Check that the application class has an empty constructor.",
                    e);
        } catch (SecurityException e) {
            LOGGER.log(Level.SEVERE,
                    "Cannot instantiate the application class.", e);
        }

        return result;
    }

    /**
     * Returns a APISpark description of the current application. By default,
     * this method discovers all the resources attached to this application. It
     * can be overridden to add documentation, list of representations, etc.
     * 
     * @param request
     *            The current request.
     * @param response
     *            The current response.
     * @return An application description.
     */
    protected static ApplicationInfo getApplicationInfo(
            javax.ws.rs.core.Application application, Reference baseRef) {
        ApplicationInfo applicationInfo = new ApplicationInfo();

        for (Class<?> clazz : application.getClasses()) {
            scan(clazz, applicationInfo, baseRef);
        }
        for (Object singleton : application.getSingletons()) {
            if (singleton != null) {
                scan(singleton.getClass(), applicationInfo, baseRef);
            }
        }
        applicationInfo.getResources().setBaseRef(baseRef);

        return applicationInfo;
    }

    /**
     * Returns the value according to its index.
     * 
     * @param args
     *            The argument table.
     * @param index
     *            The index of the argument.
     * @return The value of the given argument.
     */
    private static String getParameter(String[] args, int index) {
        if (index >= args.length) {
            return null;
        } else {
            String value = args[index];
            if ("-s".equals(value) || "-u".equals(value) || "-p".equals(value)
                    || "-d".equals(value) || "-c".equals(value)) {
                // In case the given value is actually an option, reset it.
                value = null;
            }
            return value;
        }
    }

    private static String getPath(Path rootPath, Path relativePath) {
        return getPath(((rootPath != null) ? rootPath.value() : null),
                ((relativePath != null) ? relativePath.value() : null));
    }

    private static String getPath(String rootPath, String relativePath) {
        String result = null;

        if (rootPath == null) {
            rootPath = "/";
        } else if (!rootPath.startsWith("/")) {
            rootPath += "/" + rootPath;
        }
        if (relativePath == null) {
            result = rootPath;
        } else if (rootPath.endsWith("/")) {
            if (relativePath.startsWith("/")) {
                result = rootPath + relativePath.substring(1);
            } else {
                result = rootPath + relativePath;
            }
        } else {
            if (relativePath.startsWith("/")) {
                result = rootPath + relativePath;
            } else {
                result = rootPath + "/" + relativePath;
            }
        }

        return result;
    }

    /**
     * Main class, invoke this class without argument to get help instructions.
     * 
     * @param args
     */
    public static void main(String[] args) {
        String ulogin = null;
        String upwd = null;
        String serviceUrl = null;
        String appName = null;
        String definitionId = null;

        LOGGER.fine("Get parameters");
        for (int i = 0; i < (args.length); i++) {
            if ("-h".equals(args[i])) {
                printHelp();
                System.exit(0);
            } else if ("-u".equals(args[i])) {
                ulogin = getParameter(args, ++i);
            } else if ("-p".equals(args[i])) {
                upwd = getParameter(args, ++i);
            } else if ("-s".equals(args[i])) {
                serviceUrl = getParameter(args, ++i);
            } else if ("-d".equals(args[i])) {
                definitionId = getParameter(args, ++i);
            } else {
                appName = args[i];
            }
        }

        LOGGER.fine("Check parameters");
        if (isEmpty(serviceUrl)) {
            serviceUrl = "https://apispark.com/";
        }
        if (!serviceUrl.endsWith("/")) {
            serviceUrl += "/";
        }

        if (isEmpty(ulogin) || isEmpty(upwd) || isEmpty(appName)) {
            printHelp();
            System.exit(1);
        }

        // Validate the application class name
        javax.ws.rs.core.Application application = getApplication(appName);

        Definition definition = null;
        if (application != null) {
            LOGGER.fine("Instantiate introspector");
            JaxrsIntrospector i = new JaxrsIntrospector(application);

            LOGGER.info("Generate documentation");
            definition = i.getDefinition();
        }

        if (definition != null) {
            sendDefinition(definition, definitionId, ulogin, upwd, serviceUrl,
                    LOGGER);
        } else {
            LOGGER.severe("Please provide a valid application class name.");
        }
    }

    /**
     * Prints the instructions necessary to launch this tool.
     */
    private static void printHelp() {
        PrintStream o = System.out;

        o.println("SYNOPSIS");
        printSynopsis(o, JaxrsIntrospector.class, "[options] APPLICATION");
        o.println("DESCRIPTION");
        printSentence(
                o,
                "Publish to the APISpark platform the description of your Web API, represented by APPLICATION,",
                "the full name of your Restlet application class.");
        printSentence(
                o,
                "If the whole process is successfull, it displays the url of the corresponding documentation.");
        o.println("OPTIONS");
        printOption(o, "-h", "Prints this help.");
        printOption(o, "-u", "The mandatory APISpark user name.");
        printOption(o, "-p", "The mandatory APISpark user secret key.");
        printOption(o, "-s",
                "The optional APISpark platform URL (by default https://apispark.com).");
        printOption(o, "-c",
                "The optional full name of your Restlet Component class.",
                "This allows to collect some other data, such as the endpoint.");
        printOption(
                o,
                "-d",
                "The optional identifier of an existing definition hosted by APISpark you want to update with this new documentation.");
        o.println("LOGGING");
        printSentence(
                o,
                "You can get a detailled log of the process using the JDK's API.",
                "See the official documentation: http://docs.oracle.com/javase/7/docs/technotes/guides/logging/overview.html",
                "Here is the name of the used Logger: "
                        + JaxrsIntrospector.class.getName());
    }

<<<<<<< HEAD
    private static void scan(Annotation annotation, Class<?> parameterType,
            ApplicationInfo info, ResourceInfo resource, MethodInfo method,
            Consumes consumes) {
=======
    /**
     * Displays an option and its description to the console.
     * 
     * @param o
     *            The console stream.
     * @param option
     *            The option.
     * @param strings
     *            The option's description.
     */
    private static void printOption(PrintStream o, String option,
            String... strings) {
        printSentence(o, 7, option);
        printSentence(o, 14, strings);
    }

    /**
     * Formats a list of Strings by lines of 80 characters maximul, and displays
     * it to the console.
     * 
     * @param o
     *            The console.
     * @param shift
     *            The number of characters to shift the list of strings on the
     *            left.
     * @param strings
     *            The list of Strings to display.
     */
    private static void printSentence(PrintStream o, int shift,
            String... strings) {
        int blockLength = 80 - shift - 1;
        String tab = "";
        for (int i = 0; i < shift; i++) {
            tab = tab.concat(" ");
        }
        StringBuilder sb = new StringBuilder();
        for (int i = 0; i < strings.length; i++) {
            if (i > 0) {
                sb.append(" ");
            }
            sb.append(strings[i]);
        }
        String sentence = sb.toString();
        // Cut in slices
        int index = 0;
        while (index < (sentence.length() - 1)) {
            o.print(tab);
            int length = Math.min(index + blockLength, sentence.length() - 1);
            if ((length - index) < blockLength) {
                o.println(sentence.substring(index));
                index = length + 1;
            } else if (sentence.charAt(length) == ' ') {
                o.println(sentence.substring(index, length));
                index = length + 1;
            } else {
                length = sentence.substring(index, length - 1).lastIndexOf(' ');
                if (length != -1) {
                    o.println(sentence.substring(index, index + length));
                    index += length + 1;
                } else {
                    length = sentence.substring(index).indexOf(' ');
                    if (length != -1) {
                        o.println(sentence.substring(index, index + length));
                        index += length + 1;
                    } else {
                        o.println(sentence.substring(index));
                        index = sentence.length();
                    }
                }
            }
        }
    }

    /**
     * Displays a list of String to the console.
     * 
     * @param o
     *            The console stream.
     * @param strings
     *            The list of Strings to display.
     */
    private static void printSentence(PrintStream o, String... strings) {
        printSentence(o, 7, strings);
    }

    /**
     * Displays the command line.
     * 
     * @param o
     *            The console stream.
     * @param clazz
     *            The main class.
     * @param command
     *            The command line.
     */
    private static void printSynopsis(PrintStream o, Class<?> clazz,
            String command) {
        printSentence(o, 7, clazz.getName(), command);
    }

    private static void scan(Annotation[] annotations, Class<?> parameterClass,
            Type parameterType, ApplicationInfo info, ResourceInfo resource,
            MethodInfo method, Consumes consumes) {
>>>>>>> b0a8320d
        // Indicates that this parameter is instantiated from annotation
        boolean valueComputed = false;
        // TODO sounds like there are several level of parameters, be carefull

        // Introduced by Jax-rs 2.0
        // BeanParam
<<<<<<< HEAD

        if (annotation instanceof CookieParam) {
            valueComputed = true;
            String value = ((CookieParam) annotation).value();
            ParameterInfo pi = new ParameterInfo(value, ParameterStyle.COOKIE,
                    "Cookie parameter: " + value);
            method.getRequest().getParameters().add(pi);
        } else if (annotation instanceof DefaultValue) {
            // TODO Do we support DefaultValue annotation?
            // DefaultValue defaultvalue = (DefaultValue) annotation;
        } else if (annotation instanceof Encoded) {
            // TODO Do we support encoded annotation?
            // Encoded encoded = (Encoded) annotation;
        } else if (annotation instanceof FormParam) {
            valueComputed = true;
            addRepresentation(method, (FormParam) annotation);
        } else if (annotation instanceof HeaderParam) {
            valueComputed = true;
            String value = ((HeaderParam) annotation).value();
            ParameterInfo pi = new ParameterInfo(value, ParameterStyle.HEADER,
                    "header parameter: " + value);
            method.getParameters().add(pi);
        } else if (annotation instanceof MatrixParam) {
            valueComputed = true;
            String value = ((MatrixParam) annotation).value();
            ParameterInfo pi = new ParameterInfo(value, ParameterStyle.MATRIX,
                    "matrix parameter: " + value);
            method.getParameters().add(pi);
        } else if (annotation instanceof PathParam) {
            valueComputed = true;
            String value = ((PathParam) annotation).value();
            boolean found = false;
            for (ParameterInfo pi : resource.getParameters()) {
                if (pi.getName().equals(value)) {
                    found = true;
                    break;
=======
        for (Annotation annotation : annotations) {
            if (annotation instanceof CookieParam) {
                valueComputed = true;
                CookieParam cookieparam = (CookieParam) annotation;
                if (cookieparam != null) {
                    ParameterInfo pi = new ParameterInfo(cookieparam.value(),
                            ParameterStyle.COOKIE, "Cookie parameter: "
                                    + cookieparam.value());
                    method.getRequest().getParameters().add(pi);
                }
            } else if (annotation instanceof DefaultValue) {
                DefaultValue defaultvalue = (DefaultValue) annotation;
                System.out.println("param: " + parameterClass.getName());
                if (defaultvalue != null) {
                    System.out.println("defaultvalue " + defaultvalue.value());
                }
            } else if (annotation instanceof Encoded) {
                // ? valueComputed = true;
                Encoded encoded = (Encoded) annotation;
                // TODO what "encoded" is designed for?
            } else if (annotation instanceof FormParam) {
                valueComputed = true;
                FormParam formparam = (FormParam) annotation;
                addRepresentation(method, formparam);
            } else if (annotation instanceof HeaderParam) {
                valueComputed = true;
                HeaderParam headerparam = (HeaderParam) annotation;
                if (headerparam != null) {
                    ParameterInfo pi = new ParameterInfo(headerparam.value(),
                            ParameterStyle.HEADER, "header parameter: "
                                    + headerparam.value());
                    method.getParameters().add(pi);
                }
            } else if (annotation instanceof MatrixParam) {
                valueComputed = true;
                MatrixParam matrixparam = (MatrixParam) annotation;
                if (matrixparam != null) {
                    ParameterInfo pi = new ParameterInfo(matrixparam.value(),
                            ParameterStyle.MATRIX, "matrix parameter: "
                                    + matrixparam.value());
                    method.getParameters().add(pi);
                }
            } else if (annotation instanceof PathParam) {
                valueComputed = true;
                PathParam pathparam = (PathParam) annotation;
                if (pathparam != null) {
                    boolean found = false;
                    for (ParameterInfo pi : resource.getParameters()) {
                        if (pi.getName().equals(pathparam.value())) {
                            found = true;
                            break;
                        }
                    }
                    if (!found) {
                        ParameterInfo pi = new ParameterInfo(pathparam.value(),
                                ParameterStyle.TEMPLATE, "Path parameter: "
                                        + pathparam.value());
                        resource.getParameters().add(pi);
                    }
                }
            } else if (annotation instanceof QueryParam) {
                valueComputed = true;
                QueryParam queryparam = (QueryParam) annotation;
                if (queryparam != null) {
                    ParameterInfo pi = new ParameterInfo(queryparam.value(),
                            ParameterStyle.QUERY, "Query parameter: "
                                    + queryparam.value());
                    method.getParameters().add(pi);
>>>>>>> b0a8320d
                }
            } else if (annotation instanceof javax.ws.rs.core.Context) {
                valueComputed = true;
                javax.ws.rs.core.Context context = (javax.ws.rs.core.Context) annotation;
                System.out.println("context: " + context);
            }
<<<<<<< HEAD
            if (!found) {
                ParameterInfo pi = new ParameterInfo(value,
                        ParameterStyle.TEMPLATE, "Path parameter: " + value);
                resource.getParameters().add(pi);
            }

        } else if (annotation instanceof QueryParam) {
            valueComputed = true;
            String value = ((QueryParam) annotation).value();
            ParameterInfo pi = new ParameterInfo(value, ParameterStyle.QUERY,
                    "Query parameter: " + value);
            method.getParameters().add(pi);
        } else if (annotation instanceof javax.ws.rs.core.Context) {
            valueComputed = true;
            javax.ws.rs.core.Context context = (javax.ws.rs.core.Context) annotation;
            // TODO scan context annotation.
=======
>>>>>>> b0a8320d
        }

        if (!valueComputed) {
            // We make the assumption this represents the body...
            if (parameterClass != null && !Void.class.equals(parameterClass)) {
                String[] mediaTypes = null;
                if (consumes == null || consumes.value() == null
                        || consumes.value().length == 0) {
                    // We assume this can't really happen...
                    // Perhaps, we should rely on Produces annotations?
                    mediaTypes = new String[1];
                    mediaTypes[0] = MediaType.APPLICATION_ALL.getName();
                } else {
                    mediaTypes = consumes.value();
                }
                for (String consume : mediaTypes) {
                    Variant variant = new Variant(MediaType.valueOf(consume));
                    RepresentationInfo representationInfo = null;

                    representationInfo = RepresentationInfo.describe(method,
                            parameterClass, parameterType, variant);
                    if (method.getRequest() == null) {
                        method.setRequest(new RequestInfo());
                    }
                    method.getRequest().getRepresentations()
                            .add(representationInfo);
                }
            }
        }
    }

    private static void scan(Class<?> clazz, ApplicationInfo info,
            Reference baseRef) {
        info.getResources().setBaseRef(baseRef);

        // List of common annotations, defined at the level of the class, or at
        // the level of the fields.
        List<CookieParam> cookieParams = new ArrayList<CookieParam>();
        List<FormParam> formParams = new ArrayList<FormParam>();
        List<HeaderParam> headerParams = new ArrayList<HeaderParam>();
        List<MatrixParam> matrixParams = new ArrayList<MatrixParam>();
        List<PathParam> pathParams = new ArrayList<PathParam>();
        List<QueryParam> queryParams = new ArrayList<QueryParam>();
        List<javax.ws.rs.core.Context> contextList = new ArrayList<javax.ws.rs.core.Context>();

        // Introduced by Jax-rs 2.0
        // ConstrainedTo ct = clazz.getAnnotation(ConstrainedTo.class);
        // value = RuntimeType.SERVER

        Consumes c = clazz.getAnnotation(Consumes.class);
        // TODO Do we support encoded annotation?
        // Encoded e = clazz.getAnnotation(Encoded.class);

        Path path = clazz.getAnnotation(Path.class);
        Produces p = clazz.getAnnotation(Produces.class);

        Field[] fields = ReflectUtils.getAllDeclaredFields(clazz);
        if (fields != null) {
            for (Field field : fields) {
                // Apply the values gathered at fields level at the method
                // level.
                scan(field, cookieParams, formParams, headerParams,
                        matrixParams, pathParams, queryParams, contextList);
            }
        }

        Method[] methods = clazz.getDeclaredMethods();
        for (Method method : methods) {
            scan(method, info, path, c, p, cookieParams, formParams,
                    headerParams, matrixParams, pathParams, queryParams,
                    contextList);
        }
    }

    private static void scan(Field field, List<CookieParam> cookieParams,
            List<FormParam> formParams, List<HeaderParam> headerParams,
            List<MatrixParam> matrixParams, List<PathParam> pathParams,
            List<QueryParam> queryParams,
            List<javax.ws.rs.core.Context> contextList) {
        // Introduced by Jax-rs 2.0
        // BeanParam beanparam = field.getAnnotation(BeanParam.class);
        CookieParam cookieParam = field.getAnnotation(CookieParam.class);
        if (cookieParam != null) {
            cookieParams.add(cookieParam);
        }

        // TODO handle default value annotation?
        // DefaultValue defaultvalue = field.getAnnotation(DefaultValue.class);

        // TODO Do we support encoded annotation?
        // Encoded encoded = field.getAnnotation(Encoded.class);

<<<<<<< HEAD
        FormParam formParam = field.getAnnotation(FormParam.class);
        if (formParam != null) {
            formParams.add(formParam);
        }

        HeaderParam headerParam = field.getAnnotation(HeaderParam.class);
        if (headerParam != null) {
            headerParams.add(headerParam);
        }

        MatrixParam matrixParam = field.getAnnotation(MatrixParam.class);
        if (matrixParam != null) {
            matrixParams.add(matrixParam);
        }
        PathParam pathParam = field.getAnnotation(PathParam.class);
        if (pathParam != null) {
            pathParams.add(pathParam);
        }
        QueryParam queryParam = field.getAnnotation(QueryParam.class);
        if (queryParam != null) {
            queryParams.add(queryParam);
=======
        FormParam formparam = field.getAnnotation(FormParam.class);
        if (formparam != null) {
            System.out.println("formparam " + formparam.value());
            formparamList.add(formparam);
        }

        HeaderParam headerparam = field.getAnnotation(HeaderParam.class);
        if (headerparam != null) {
            headerparamList.add(headerparam);
        }

        MatrixParam matrixparam = field.getAnnotation(MatrixParam.class);
        if (matrixparam != null) {
            matrixparamList.add(matrixparam);
        }
        PathParam pathparam = field.getAnnotation(PathParam.class);
        if (pathparam != null) {
            pathparamList.add(pathparam);
        }
        QueryParam queryparam = field.getAnnotation(QueryParam.class);
        if (queryparam != null) {
            queryparamList.add(queryparam);
>>>>>>> b0a8320d
        }

        javax.ws.rs.core.Context context = field
                .getAnnotation(javax.ws.rs.core.Context.class);
        // TODO hanlde context annotation
    }

    private static void scan(Method method, ApplicationInfo info, Path cPath,
            Consumes cConsumes, Produces cProduces,
            List<CookieParam> cookieParams, List<FormParam> formParams,
            List<HeaderParam> headerParams, List<MatrixParam> matrixParams,
            List<PathParam> pathParams, List<QueryParam> queryParams,
            List<javax.ws.rs.core.Context> contextList) {
        MethodInfo mi = new MethodInfo();
        // TODO set documentation?

<<<<<<< HEAD
        for (FormParam formParam : formParams) {
            addRepresentation(mi, formParam);
=======
        // TODO enhance
        for (FormParam formparam : formparamList) {
            addRepresentation(mi, formparam);
>>>>>>> b0a8320d
        }

        // "Path" decides on which resource to put this method
        Path path = method.getAnnotation(Path.class);
        String fullPath = getPath(cPath, path);

        ResourceInfo resource = null;
        for (ResourceInfo ri : info.getResources().getResources()) {
            if (fullPath.equals(ri.getPath())) {
                resource = ri;
                break;
            }
        }
        if (resource == null) {
            resource = new ResourceInfo();
            // TODO how to set the identifier?
            resource.setIdentifier(fullPath);
            resource.setPath(fullPath);
            info.getResources().getResources().add(resource);
        }
        resource.getMethods().add(mi);

        PathParam pathParam = method.getAnnotation(PathParam.class);
        if (pathParam != null) {
            pathParams.add(pathParam);
            ParameterInfo pi = new ParameterInfo(pathParam.value(),
                    ParameterStyle.TEMPLATE, "Path parameter: "
                            + pathParam.value());
            pi.setRequired(true);
            resource.getParameters().add(pi);
        } else {
            // let's check that parameters are rightly specified
            Template template = new Template(fullPath);
            for (String var : template.getVariableNames()) {
                boolean found = false;
                for (ParameterInfo pi : resource.getParameters()) {
                    if (pi.getStyle().equals(ParameterStyle.TEMPLATE)
                            && var.equals(pi.getName())) {
                        found = true;
                        break;
                    }
                }
                if (!found) {
                    ParameterInfo pi = new ParameterInfo(var,
                            ParameterStyle.TEMPLATE, "Path parameter: " + var);
                    pi.setRequired(true);
                    resource.getParameters().add(pi);
                }
            }
        }

        // Introduced by Jax-rs 2.0
        // BeanParam beanparam = method.getAnnotation(BeanParam.class);

        CookieParam cookieParam = method.getAnnotation(CookieParam.class);
        if (cookieParam != null) {
            ParameterInfo pi = new ParameterInfo(cookieParam.value(),
                    ParameterStyle.COOKIE, "Cookie parameter: "
                            + cookieParam.value());
            mi.getParameters().add(pi);
        }
        // TODO Do we support encoded annotation?
        // Encoded encoded = method.getAnnotation(Encoded.class);

        FormParam formParam = method.getAnnotation(FormParam.class);
        addRepresentation(mi, formParam);

        HeaderParam headerParam = method.getAnnotation(HeaderParam.class);
        if (headerParam != null) {
            ParameterInfo pi = new ParameterInfo(headerParam.value(),
                    ParameterStyle.HEADER, "Header parameter: "
                            + cookieParam.value());
            mi.getParameters().add(pi);
        }
        MatrixParam matrixParam = method.getAnnotation(MatrixParam.class);
        if (matrixParam != null) {
            ParameterInfo pi = new ParameterInfo(matrixParam.value(),
                    ParameterStyle.MATRIX, "Matrix parameter: "
                            + cookieParam.value());
            mi.getParameters().add(pi);
        }
        QueryParam queryParam = method.getAnnotation(QueryParam.class);
        if (queryParam != null) {
            ParameterInfo pi = new ParameterInfo(queryParam.value(),
                    ParameterStyle.QUERY, "Query parameter: "
                            + cookieParam.value());
            mi.getParameters().add(pi);
        }

        // TODO do we support default value annotation?
        // DefaultValue defaultvalue = method.getAnnotation(DefaultValue.class);

        DELETE delete = method.getAnnotation(DELETE.class);
        GET get = method.getAnnotation(GET.class);
        HEAD head = method.getAnnotation(HEAD.class);
        OPTIONS options = method.getAnnotation(OPTIONS.class);
        POST post = method.getAnnotation(POST.class);
        PUT put = method.getAnnotation(PUT.class);
        HttpMethod httpMethod = method.getAnnotation(HttpMethod.class);
        if (delete != null) {
            mi.setMethod(org.restlet.data.Method.DELETE);
        } else if (get != null) {
            mi.setMethod(org.restlet.data.Method.GET);
        } else if (head != null) {
            mi.setMethod(org.restlet.data.Method.HEAD);
        } else if (httpMethod != null) {
            mi.setMethod(org.restlet.data.Method.valueOf(httpMethod.value()));
        } else if (options != null) {
            mi.setMethod(org.restlet.data.Method.OPTIONS);
        } else if (post != null) {
            mi.setMethod(org.restlet.data.Method.POST);
        } else if (put != null) {
            mi.setMethod(org.restlet.data.Method.PUT);
        }

        Produces produces = method.getAnnotation(Produces.class);
        if (produces == null) {
            produces = cProduces;
        }

        Class<?> outputClass = method.getReturnType();
        if (produces != null && outputClass != null
                && !Void.class.equals(outputClass)) {
            for (String produce : produces.value()) {
                Variant variant = new Variant(MediaType.valueOf(produce));
                RepresentationInfo representationInfo = null;

                if (javax.ws.rs.core.Response.class
                        .isAssignableFrom(outputClass)) {
                    // We can't interpret such responses, do we try to check the
                    // "Web form" representation?
                    representationInfo = new RepresentationInfo(variant);
                    representationInfo
                            .setType(org.restlet.representation.Representation.class);
                    representationInfo.setIdentifier(representationInfo
                            .getType().getCanonicalName());
                    representationInfo.setName(representationInfo.getType()
                            .getSimpleName());
                    representationInfo.setRaw(true);
                } else {
                    representationInfo = RepresentationInfo
                            .describe(mi, outputClass,
                                    method.getGenericReturnType(), variant);
                }
                mi.getResponse().getRepresentations().add(representationInfo);
            }
        }

        // Cope with the incoming representation
        Consumes consumes = method.getAnnotation(Consumes.class);
        if (consumes == null) {
            consumes = cConsumes;
        }
        Annotation[][] parameterAnnotations = method.getParameterAnnotations();
        Class<?>[] parameterTypes = method.getParameterTypes();
        int i = 0;
        for (Annotation[] annotations : parameterAnnotations) {
<<<<<<< HEAD
            Class<?> parameterType = parameterTypes[i++];
            for (Annotation annotation : annotations) {
                scan(annotation, parameterType, info, resource, mi, consumes);
            }
=======
            Class<?> parameterType = parameterTypes[i];
            scan(annotations, parameterType,
                    method.getGenericParameterTypes()[i], info, resource, mi,
                    consumes);
            i++;
>>>>>>> b0a8320d
        }

        // Introduced by Jax-rs 2.0,
        // Context context = method.getAnnotation(Context.class);
    }

    private static void scanAnnotation() {
        // HttpMethod x
        // NameBinding x
    }

    private static void scanConstructor() {
        // Encoded x
    }

<<<<<<< HEAD
=======
    /**
     * Converts a ApplicationInfo to a {@link Definition} object.
     * 
     * @param application
     *            The {@link ApplicationInfo} instance.
     * @return The definintion instance.
     */
    private static Definition toDefinition(ApplicationInfo application) {
        Definition result = null;
        if (application != null) {
            result = new Definition();
            result.setVersion(application.getVersion());
            if (application.getResources().getBaseRef() != null) {
                result.setEndpoint(application.getResources().getBaseRef()
                        .toString());
            }

            Contract contract = new Contract();
            result.setContract(contract);
            contract.setDescription(toString(application.getDocumentations()));
            contract.setName(application.getName());
            if (contract.getName() == null || contract.getName().isEmpty()) {
                contract.setName(application.getClass().getName());
                LOGGER.log(Level.WARNING,
                        "Please provide a name to your application, used "
                                + contract.getName() + " by default.");
            }
            LOGGER.info("Contract " + contract.getName() + " added.");

            // List of resources.
            contract.setResources(new ArrayList<Resource>());
            Map<String, RepresentationInfo> mapReps = new HashMap<String, RepresentationInfo>();
            addResources(application, contract, application.getResources()
                    .getResources(), result.getEndpoint(), mapReps);

            java.util.List<String> protocols = new ArrayList<String>();
            for (ConnectorHelper<Server> helper : Engine.getInstance()
                    .getRegisteredServers()) {
                for (Protocol protocol : helper.getProtocols()) {
                    if (!protocols.contains(protocol.getName())) {
                        LOGGER.info("Protocol " + protocol.getName()
                                + " added.");
                        protocols.add(protocol.getName());
                    }
                }
            }

            // List of representations.
            contract.setRepresentations(new ArrayList<Representation>());
            for (RepresentationInfo ri : application.getRepresentations()) {
                if (!mapReps.containsKey(ri.getIdentifier())) {
                    mapReps.put(ri.getIdentifier(), ri);
                }
            }
            // This first phase discovers representations related to annotations
            // Let's cope with the inheritance chain, and complex properties
            List<RepresentationInfo> toBeAdded = new ArrayList<RepresentationInfo>();
            // Initialize the list of classes to be anaylized
            for (RepresentationInfo ri : mapReps.values()) {
                if (ri.isRaw()) {
                    continue;
                }
                if (ri.isCollection()
                        && !mapReps.containsKey(ri.getType().getName())) {
                    // Check if the type has been described.
                    RepresentationInfo r = new RepresentationInfo(
                            ri.getMediaType());
                    r.setType(ri.getType());
                    toBeAdded.add(r);
                }
                // Parent class
                Class<?> parentType = ri.getType().getSuperclass();
                if (parentType != null && ReflectUtils.isJdkClass(parentType)) {
                    // TODO This type must introspected too, as it will reveal
                    // other representation
                    parentType = null;
                }
                if (parentType != null
                        && !mapReps.containsKey(parentType.getName())) {
                    RepresentationInfo r = new RepresentationInfo(
                            ri.getMediaType());
                    r.setType(parentType);
                    toBeAdded.add(r);
                }
                for (PropertyInfo pi : ri.getProperties()) {
                    if (pi.getType() != null
                            && !mapReps.containsKey(pi.getType().getName())
                            && !toBeAdded.contains(pi.getType())) {
                        RepresentationInfo r = new RepresentationInfo(
                                ri.getMediaType());
                        r.setType(pi.getType());
                        toBeAdded.add(r);
                    }
                }
            }
            // Second phase, discover classes and loop while classes are unknown
            while (!toBeAdded.isEmpty()) {
                RepresentationInfo[] tab = new RepresentationInfo[toBeAdded
                        .size()];
                toBeAdded.toArray(tab);
                toBeAdded.clear();
                for (int i = 0; i < tab.length; i++) {
                    RepresentationInfo current = tab[i];
                    if (!current.isRaw()
                            && !ReflectUtils.isJdkClass(current.getType())) {
                        if (!mapReps.containsKey(current.getName())) {
                            // TODO clearly something is wrong here. We should
                            // list all representations when discovering the
                            // method.
                            RepresentationInfo ri = RepresentationInfo
                                    .introspect(current.getType(), null,
                                            current.getMediaType());
                            mapReps.put(ri.getIdentifier(), ri);
                            // have a look at the parent type

                            Class<?> parentType = ri.getType().getSuperclass();
                            if (parentType != null
                                    && ReflectUtils.isJdkClass(parentType)) {
                                // TODO This type must introspected too, as it
                                // will reveal
                                // other representation
                                parentType = null;
                            }
                            if (parentType != null
                                    && !mapReps.containsKey(parentType
                                            .getName())) {
                                RepresentationInfo r = new RepresentationInfo(
                                        ri.getMediaType());
                                r.setType(parentType);
                                toBeAdded.add(r);
                            }
                            for (PropertyInfo pi : ri.getProperties()) {
                                if (pi.getType() != null
                                        && !mapReps.containsKey(pi.getType()
                                                .getName())
                                        && !toBeAdded.contains(pi.getType())) {
                                    RepresentationInfo r = new RepresentationInfo(
                                            ri.getMediaType());
                                    r.setType(pi.getType());
                                    toBeAdded.add(r);
                                }
                            }
                        }
                    }
                }
            }

            for (RepresentationInfo ri : mapReps.values()) {
                if (ReflectUtils.isJdkClass(ri.getType())) {
                    // Filter the representations we want to expose.
                    // TODO find a better way to express such filter
                    continue;
                }
                LOGGER.info("Representation " + ri.getName() + " added.");
                Representation rep = new Representation();

                // TODO analyze
                // The models differ : one representation / one variant for
                // Restlet
                // one representation / several variants for APIspark
                rep.setDescription(toString(ri.getDocumentations()));
                rep.setName(ri.getName());

                rep.setProperties(new ArrayList<Property>());
                for (PropertyInfo pi : ri.getProperties()) {
                    LOGGER.info("Property " + pi.getName() + " added.");
                    Property p = new Property();
                    p.setDefaultValue(pi.getDefaultValue());
                    p.setDescription(pi.getDescription());
                    p.setMax(pi.getMax());
                    p.setMaxOccurs(pi.getMaxOccurs());
                    p.setMin(pi.getMin());
                    p.setMinOccurs(pi.getMinOccurs());
                    p.setName(pi.getName());
                    p.setPossibleValues(pi.getPossibleValues());
                    if (pi.getType() != null) {
                        // TODO: handle primitive type, etc
                        p.setType(pi.getType().getSimpleName());
                    }

                    p.setUniqueItems(pi.isUniqueItems());

                    rep.getProperties().add(p);
                }

                rep.setRaw(ri.isRaw());
                contract.getRepresentations().add(rep);
            }

        }
        return result;
    }

    /**
     * Concats a list of {@link DocumentationInfo} instances as a single String.
     * 
     * @param dis
     *            The list of {@link DocumentationInfo} instances.
     * @return A String value.
     */
    private static String toString(List<DocumentationInfo> dis) {
        return toString(dis, "");
    }

    /**
     * Concats a list of {@link DocumentationInfo} instances as a single String.
     * 
     * @param dis
     *            The list of {@link DocumentationInfo} instances.
     * @return A String value.
     */
    private static String toString(List<DocumentationInfo> dis,
            String defaultValue) {
        if (dis != null && !dis.isEmpty()) {
            StringBuilder d = new StringBuilder();
            for (DocumentationInfo doc : dis) {
                if (doc.getTextContent() != null) {
                    d.append(doc.getTextContent());
                }
            }
            if (d.length() > 0) {
                return d.toString();
            }
        }

        return defaultValue;
    }

>>>>>>> b0a8320d
    /** The current Web API definition. */
    private Definition definition;

    /**
     * Constructor.
     * 
     * @param application
     *            An application to introspect.
     */
    public JaxrsIntrospector(javax.ws.rs.core.Application application) {
        definition = IntrospectionConverter.toDefinition(
                getApplicationInfo(application, null), LOGGER);

        if (definition != null) {
            LOGGER.fine("Look for the endpoint.");
            String endpoint = null;
            ApplicationPath ap = application.getClass().getAnnotation(
                    ApplicationPath.class);
            if (ap != null) {
                endpoint = ap.value();
            }
            definition.setEndpoint(endpoint);
        }
    }

    /**
     * Returns the current definition.
     * 
     * @return The current definition.
     */
    private Definition getDefinition() {
        return definition;
    }
}<|MERGE_RESOLUTION|>--- conflicted
+++ resolved
@@ -68,6 +68,7 @@
 import org.restlet.Context;
 import org.restlet.data.MediaType;
 import org.restlet.data.Reference;
+import org.restlet.data.Status;
 import org.restlet.ext.apispark.internal.conversion.IntrospectionConverter;
 import org.restlet.ext.apispark.internal.info.ApplicationInfo;
 import org.restlet.ext.apispark.internal.info.MethodInfo;
@@ -368,253 +369,70 @@
                         + JaxrsIntrospector.class.getName());
     }
 
-<<<<<<< HEAD
-    private static void scan(Annotation annotation, Class<?> parameterType,
-            ApplicationInfo info, ResourceInfo resource, MethodInfo method,
-            Consumes consumes) {
-=======
-    /**
-     * Displays an option and its description to the console.
-     * 
-     * @param o
-     *            The console stream.
-     * @param option
-     *            The option.
-     * @param strings
-     *            The option's description.
-     */
-    private static void printOption(PrintStream o, String option,
-            String... strings) {
-        printSentence(o, 7, option);
-        printSentence(o, 14, strings);
-    }
-
-    /**
-     * Formats a list of Strings by lines of 80 characters maximul, and displays
-     * it to the console.
-     * 
-     * @param o
-     *            The console.
-     * @param shift
-     *            The number of characters to shift the list of strings on the
-     *            left.
-     * @param strings
-     *            The list of Strings to display.
-     */
-    private static void printSentence(PrintStream o, int shift,
-            String... strings) {
-        int blockLength = 80 - shift - 1;
-        String tab = "";
-        for (int i = 0; i < shift; i++) {
-            tab = tab.concat(" ");
-        }
-        StringBuilder sb = new StringBuilder();
-        for (int i = 0; i < strings.length; i++) {
-            if (i > 0) {
-                sb.append(" ");
-            }
-            sb.append(strings[i]);
-        }
-        String sentence = sb.toString();
-        // Cut in slices
-        int index = 0;
-        while (index < (sentence.length() - 1)) {
-            o.print(tab);
-            int length = Math.min(index + blockLength, sentence.length() - 1);
-            if ((length - index) < blockLength) {
-                o.println(sentence.substring(index));
-                index = length + 1;
-            } else if (sentence.charAt(length) == ' ') {
-                o.println(sentence.substring(index, length));
-                index = length + 1;
-            } else {
-                length = sentence.substring(index, length - 1).lastIndexOf(' ');
-                if (length != -1) {
-                    o.println(sentence.substring(index, index + length));
-                    index += length + 1;
-                } else {
-                    length = sentence.substring(index).indexOf(' ');
-                    if (length != -1) {
-                        o.println(sentence.substring(index, index + length));
-                        index += length + 1;
-                    } else {
-                        o.println(sentence.substring(index));
-                        index = sentence.length();
-                    }
-                }
-            }
-        }
-    }
-
-    /**
-     * Displays a list of String to the console.
-     * 
-     * @param o
-     *            The console stream.
-     * @param strings
-     *            The list of Strings to display.
-     */
-    private static void printSentence(PrintStream o, String... strings) {
-        printSentence(o, 7, strings);
-    }
-
-    /**
-     * Displays the command line.
-     * 
-     * @param o
-     *            The console stream.
-     * @param clazz
-     *            The main class.
-     * @param command
-     *            The command line.
-     */
-    private static void printSynopsis(PrintStream o, Class<?> clazz,
-            String command) {
-        printSentence(o, 7, clazz.getName(), command);
-    }
-
     private static void scan(Annotation[] annotations, Class<?> parameterClass,
             Type parameterType, ApplicationInfo info, ResourceInfo resource,
             MethodInfo method, Consumes consumes) {
->>>>>>> b0a8320d
         // Indicates that this parameter is instantiated from annotation
         boolean valueComputed = false;
         // TODO sounds like there are several level of parameters, be carefull
 
-        // Introduced by Jax-rs 2.0
-        // BeanParam
-<<<<<<< HEAD
-
-        if (annotation instanceof CookieParam) {
-            valueComputed = true;
-            String value = ((CookieParam) annotation).value();
-            ParameterInfo pi = new ParameterInfo(value, ParameterStyle.COOKIE,
-                    "Cookie parameter: " + value);
-            method.getRequest().getParameters().add(pi);
-        } else if (annotation instanceof DefaultValue) {
-            // TODO Do we support DefaultValue annotation?
-            // DefaultValue defaultvalue = (DefaultValue) annotation;
-        } else if (annotation instanceof Encoded) {
-            // TODO Do we support encoded annotation?
-            // Encoded encoded = (Encoded) annotation;
-        } else if (annotation instanceof FormParam) {
-            valueComputed = true;
-            addRepresentation(method, (FormParam) annotation);
-        } else if (annotation instanceof HeaderParam) {
-            valueComputed = true;
-            String value = ((HeaderParam) annotation).value();
-            ParameterInfo pi = new ParameterInfo(value, ParameterStyle.HEADER,
-                    "header parameter: " + value);
-            method.getParameters().add(pi);
-        } else if (annotation instanceof MatrixParam) {
-            valueComputed = true;
-            String value = ((MatrixParam) annotation).value();
-            ParameterInfo pi = new ParameterInfo(value, ParameterStyle.MATRIX,
-                    "matrix parameter: " + value);
-            method.getParameters().add(pi);
-        } else if (annotation instanceof PathParam) {
-            valueComputed = true;
-            String value = ((PathParam) annotation).value();
-            boolean found = false;
-            for (ParameterInfo pi : resource.getParameters()) {
-                if (pi.getName().equals(value)) {
-                    found = true;
-                    break;
-=======
         for (Annotation annotation : annotations) {
+            // Introduced by Jax-rs 2.0
+            // BeanParam
             if (annotation instanceof CookieParam) {
                 valueComputed = true;
-                CookieParam cookieparam = (CookieParam) annotation;
-                if (cookieparam != null) {
-                    ParameterInfo pi = new ParameterInfo(cookieparam.value(),
-                            ParameterStyle.COOKIE, "Cookie parameter: "
-                                    + cookieparam.value());
-                    method.getRequest().getParameters().add(pi);
-                }
+                String value = ((CookieParam) annotation).value();
+                ParameterInfo pi = new ParameterInfo(value,
+                        ParameterStyle.COOKIE, "Cookie parameter: " + value);
+                method.getRequest().getParameters().add(pi);
             } else if (annotation instanceof DefaultValue) {
-                DefaultValue defaultvalue = (DefaultValue) annotation;
-                System.out.println("param: " + parameterClass.getName());
-                if (defaultvalue != null) {
-                    System.out.println("defaultvalue " + defaultvalue.value());
-                }
+                // TODO Do we support DefaultValue annotation?
+                // DefaultValue defaultvalue = (DefaultValue) annotation;
             } else if (annotation instanceof Encoded) {
-                // ? valueComputed = true;
-                Encoded encoded = (Encoded) annotation;
-                // TODO what "encoded" is designed for?
+                // TODO Do we support encoded annotation?
+                // Encoded encoded = (Encoded) annotation;
             } else if (annotation instanceof FormParam) {
                 valueComputed = true;
-                FormParam formparam = (FormParam) annotation;
-                addRepresentation(method, formparam);
+                addRepresentation(method, (FormParam) annotation);
             } else if (annotation instanceof HeaderParam) {
                 valueComputed = true;
-                HeaderParam headerparam = (HeaderParam) annotation;
-                if (headerparam != null) {
-                    ParameterInfo pi = new ParameterInfo(headerparam.value(),
-                            ParameterStyle.HEADER, "header parameter: "
-                                    + headerparam.value());
-                    method.getParameters().add(pi);
-                }
+                String value = ((HeaderParam) annotation).value();
+                ParameterInfo pi = new ParameterInfo(value,
+                        ParameterStyle.HEADER, "header parameter: " + value);
+                method.getParameters().add(pi);
             } else if (annotation instanceof MatrixParam) {
                 valueComputed = true;
-                MatrixParam matrixparam = (MatrixParam) annotation;
-                if (matrixparam != null) {
-                    ParameterInfo pi = new ParameterInfo(matrixparam.value(),
-                            ParameterStyle.MATRIX, "matrix parameter: "
-                                    + matrixparam.value());
-                    method.getParameters().add(pi);
-                }
+                String value = ((MatrixParam) annotation).value();
+                ParameterInfo pi = new ParameterInfo(value,
+                        ParameterStyle.MATRIX, "matrix parameter: " + value);
+                method.getParameters().add(pi);
             } else if (annotation instanceof PathParam) {
                 valueComputed = true;
-                PathParam pathparam = (PathParam) annotation;
-                if (pathparam != null) {
-                    boolean found = false;
-                    for (ParameterInfo pi : resource.getParameters()) {
-                        if (pi.getName().equals(pathparam.value())) {
-                            found = true;
-                            break;
-                        }
-                    }
-                    if (!found) {
-                        ParameterInfo pi = new ParameterInfo(pathparam.value(),
-                                ParameterStyle.TEMPLATE, "Path parameter: "
-                                        + pathparam.value());
-                        resource.getParameters().add(pi);
+                String value = ((PathParam) annotation).value();
+                boolean found = false;
+                for (ParameterInfo p : resource.getParameters()) {
+                    if (p.getName().equals(value)) {
+                        found = true;
+                        break;
                     }
                 }
+                if (!found) {
+                    ParameterInfo pi = new ParameterInfo(value,
+                            ParameterStyle.TEMPLATE, "Path parameter: " + value);
+                    resource.getParameters().add(pi);
+                }
+
             } else if (annotation instanceof QueryParam) {
                 valueComputed = true;
-                QueryParam queryparam = (QueryParam) annotation;
-                if (queryparam != null) {
-                    ParameterInfo pi = new ParameterInfo(queryparam.value(),
-                            ParameterStyle.QUERY, "Query parameter: "
-                                    + queryparam.value());
-                    method.getParameters().add(pi);
->>>>>>> b0a8320d
-                }
+                String value = ((QueryParam) annotation).value();
+                ParameterInfo pi = new ParameterInfo(value,
+                        ParameterStyle.QUERY, "Query parameter: " + value);
+                method.getParameters().add(pi);
             } else if (annotation instanceof javax.ws.rs.core.Context) {
                 valueComputed = true;
                 javax.ws.rs.core.Context context = (javax.ws.rs.core.Context) annotation;
-                System.out.println("context: " + context);
-            }
-<<<<<<< HEAD
-            if (!found) {
-                ParameterInfo pi = new ParameterInfo(value,
-                        ParameterStyle.TEMPLATE, "Path parameter: " + value);
-                resource.getParameters().add(pi);
-            }
-
-        } else if (annotation instanceof QueryParam) {
-            valueComputed = true;
-            String value = ((QueryParam) annotation).value();
-            ParameterInfo pi = new ParameterInfo(value, ParameterStyle.QUERY,
-                    "Query parameter: " + value);
-            method.getParameters().add(pi);
-        } else if (annotation instanceof javax.ws.rs.core.Context) {
-            valueComputed = true;
-            javax.ws.rs.core.Context context = (javax.ws.rs.core.Context) annotation;
-            // TODO scan context annotation.
-=======
->>>>>>> b0a8320d
+                // TODO scan context annotation.
+            }
         }
 
         if (!valueComputed) {
@@ -707,7 +525,6 @@
         // TODO Do we support encoded annotation?
         // Encoded encoded = field.getAnnotation(Encoded.class);
 
-<<<<<<< HEAD
         FormParam formParam = field.getAnnotation(FormParam.class);
         if (formParam != null) {
             formParams.add(formParam);
@@ -729,30 +546,6 @@
         QueryParam queryParam = field.getAnnotation(QueryParam.class);
         if (queryParam != null) {
             queryParams.add(queryParam);
-=======
-        FormParam formparam = field.getAnnotation(FormParam.class);
-        if (formparam != null) {
-            System.out.println("formparam " + formparam.value());
-            formparamList.add(formparam);
-        }
-
-        HeaderParam headerparam = field.getAnnotation(HeaderParam.class);
-        if (headerparam != null) {
-            headerparamList.add(headerparam);
-        }
-
-        MatrixParam matrixparam = field.getAnnotation(MatrixParam.class);
-        if (matrixparam != null) {
-            matrixparamList.add(matrixparam);
-        }
-        PathParam pathparam = field.getAnnotation(PathParam.class);
-        if (pathparam != null) {
-            pathparamList.add(pathparam);
-        }
-        QueryParam queryparam = field.getAnnotation(QueryParam.class);
-        if (queryparam != null) {
-            queryparamList.add(queryparam);
->>>>>>> b0a8320d
         }
 
         javax.ws.rs.core.Context context = field
@@ -769,14 +562,8 @@
         MethodInfo mi = new MethodInfo();
         // TODO set documentation?
 
-<<<<<<< HEAD
         for (FormParam formParam : formParams) {
             addRepresentation(mi, formParam);
-=======
-        // TODO enhance
-        for (FormParam formparam : formparamList) {
-            addRepresentation(mi, formparam);
->>>>>>> b0a8320d
         }
 
         // "Path" decides on which resource to put this method
@@ -934,18 +721,15 @@
         Class<?>[] parameterTypes = method.getParameterTypes();
         int i = 0;
         for (Annotation[] annotations : parameterAnnotations) {
-<<<<<<< HEAD
-            Class<?> parameterType = parameterTypes[i++];
-            for (Annotation annotation : annotations) {
-                scan(annotation, parameterType, info, resource, mi, consumes);
-            }
-=======
             Class<?> parameterType = parameterTypes[i];
             scan(annotations, parameterType,
                     method.getGenericParameterTypes()[i], info, resource, mi,
                     consumes);
             i++;
->>>>>>> b0a8320d
+        }
+        if (mi.getResponse().getStatuses().isEmpty()) {
+            mi.getResponse().getStatuses().add(Status.SUCCESS_OK);
+            mi.getResponse().setDocumentation("Success");
         }
 
         // Introduced by Jax-rs 2.0,
@@ -961,237 +745,6 @@
         // Encoded x
     }
 
-<<<<<<< HEAD
-=======
-    /**
-     * Converts a ApplicationInfo to a {@link Definition} object.
-     * 
-     * @param application
-     *            The {@link ApplicationInfo} instance.
-     * @return The definintion instance.
-     */
-    private static Definition toDefinition(ApplicationInfo application) {
-        Definition result = null;
-        if (application != null) {
-            result = new Definition();
-            result.setVersion(application.getVersion());
-            if (application.getResources().getBaseRef() != null) {
-                result.setEndpoint(application.getResources().getBaseRef()
-                        .toString());
-            }
-
-            Contract contract = new Contract();
-            result.setContract(contract);
-            contract.setDescription(toString(application.getDocumentations()));
-            contract.setName(application.getName());
-            if (contract.getName() == null || contract.getName().isEmpty()) {
-                contract.setName(application.getClass().getName());
-                LOGGER.log(Level.WARNING,
-                        "Please provide a name to your application, used "
-                                + contract.getName() + " by default.");
-            }
-            LOGGER.info("Contract " + contract.getName() + " added.");
-
-            // List of resources.
-            contract.setResources(new ArrayList<Resource>());
-            Map<String, RepresentationInfo> mapReps = new HashMap<String, RepresentationInfo>();
-            addResources(application, contract, application.getResources()
-                    .getResources(), result.getEndpoint(), mapReps);
-
-            java.util.List<String> protocols = new ArrayList<String>();
-            for (ConnectorHelper<Server> helper : Engine.getInstance()
-                    .getRegisteredServers()) {
-                for (Protocol protocol : helper.getProtocols()) {
-                    if (!protocols.contains(protocol.getName())) {
-                        LOGGER.info("Protocol " + protocol.getName()
-                                + " added.");
-                        protocols.add(protocol.getName());
-                    }
-                }
-            }
-
-            // List of representations.
-            contract.setRepresentations(new ArrayList<Representation>());
-            for (RepresentationInfo ri : application.getRepresentations()) {
-                if (!mapReps.containsKey(ri.getIdentifier())) {
-                    mapReps.put(ri.getIdentifier(), ri);
-                }
-            }
-            // This first phase discovers representations related to annotations
-            // Let's cope with the inheritance chain, and complex properties
-            List<RepresentationInfo> toBeAdded = new ArrayList<RepresentationInfo>();
-            // Initialize the list of classes to be anaylized
-            for (RepresentationInfo ri : mapReps.values()) {
-                if (ri.isRaw()) {
-                    continue;
-                }
-                if (ri.isCollection()
-                        && !mapReps.containsKey(ri.getType().getName())) {
-                    // Check if the type has been described.
-                    RepresentationInfo r = new RepresentationInfo(
-                            ri.getMediaType());
-                    r.setType(ri.getType());
-                    toBeAdded.add(r);
-                }
-                // Parent class
-                Class<?> parentType = ri.getType().getSuperclass();
-                if (parentType != null && ReflectUtils.isJdkClass(parentType)) {
-                    // TODO This type must introspected too, as it will reveal
-                    // other representation
-                    parentType = null;
-                }
-                if (parentType != null
-                        && !mapReps.containsKey(parentType.getName())) {
-                    RepresentationInfo r = new RepresentationInfo(
-                            ri.getMediaType());
-                    r.setType(parentType);
-                    toBeAdded.add(r);
-                }
-                for (PropertyInfo pi : ri.getProperties()) {
-                    if (pi.getType() != null
-                            && !mapReps.containsKey(pi.getType().getName())
-                            && !toBeAdded.contains(pi.getType())) {
-                        RepresentationInfo r = new RepresentationInfo(
-                                ri.getMediaType());
-                        r.setType(pi.getType());
-                        toBeAdded.add(r);
-                    }
-                }
-            }
-            // Second phase, discover classes and loop while classes are unknown
-            while (!toBeAdded.isEmpty()) {
-                RepresentationInfo[] tab = new RepresentationInfo[toBeAdded
-                        .size()];
-                toBeAdded.toArray(tab);
-                toBeAdded.clear();
-                for (int i = 0; i < tab.length; i++) {
-                    RepresentationInfo current = tab[i];
-                    if (!current.isRaw()
-                            && !ReflectUtils.isJdkClass(current.getType())) {
-                        if (!mapReps.containsKey(current.getName())) {
-                            // TODO clearly something is wrong here. We should
-                            // list all representations when discovering the
-                            // method.
-                            RepresentationInfo ri = RepresentationInfo
-                                    .introspect(current.getType(), null,
-                                            current.getMediaType());
-                            mapReps.put(ri.getIdentifier(), ri);
-                            // have a look at the parent type
-
-                            Class<?> parentType = ri.getType().getSuperclass();
-                            if (parentType != null
-                                    && ReflectUtils.isJdkClass(parentType)) {
-                                // TODO This type must introspected too, as it
-                                // will reveal
-                                // other representation
-                                parentType = null;
-                            }
-                            if (parentType != null
-                                    && !mapReps.containsKey(parentType
-                                            .getName())) {
-                                RepresentationInfo r = new RepresentationInfo(
-                                        ri.getMediaType());
-                                r.setType(parentType);
-                                toBeAdded.add(r);
-                            }
-                            for (PropertyInfo pi : ri.getProperties()) {
-                                if (pi.getType() != null
-                                        && !mapReps.containsKey(pi.getType()
-                                                .getName())
-                                        && !toBeAdded.contains(pi.getType())) {
-                                    RepresentationInfo r = new RepresentationInfo(
-                                            ri.getMediaType());
-                                    r.setType(pi.getType());
-                                    toBeAdded.add(r);
-                                }
-                            }
-                        }
-                    }
-                }
-            }
-
-            for (RepresentationInfo ri : mapReps.values()) {
-                if (ReflectUtils.isJdkClass(ri.getType())) {
-                    // Filter the representations we want to expose.
-                    // TODO find a better way to express such filter
-                    continue;
-                }
-                LOGGER.info("Representation " + ri.getName() + " added.");
-                Representation rep = new Representation();
-
-                // TODO analyze
-                // The models differ : one representation / one variant for
-                // Restlet
-                // one representation / several variants for APIspark
-                rep.setDescription(toString(ri.getDocumentations()));
-                rep.setName(ri.getName());
-
-                rep.setProperties(new ArrayList<Property>());
-                for (PropertyInfo pi : ri.getProperties()) {
-                    LOGGER.info("Property " + pi.getName() + " added.");
-                    Property p = new Property();
-                    p.setDefaultValue(pi.getDefaultValue());
-                    p.setDescription(pi.getDescription());
-                    p.setMax(pi.getMax());
-                    p.setMaxOccurs(pi.getMaxOccurs());
-                    p.setMin(pi.getMin());
-                    p.setMinOccurs(pi.getMinOccurs());
-                    p.setName(pi.getName());
-                    p.setPossibleValues(pi.getPossibleValues());
-                    if (pi.getType() != null) {
-                        // TODO: handle primitive type, etc
-                        p.setType(pi.getType().getSimpleName());
-                    }
-
-                    p.setUniqueItems(pi.isUniqueItems());
-
-                    rep.getProperties().add(p);
-                }
-
-                rep.setRaw(ri.isRaw());
-                contract.getRepresentations().add(rep);
-            }
-
-        }
-        return result;
-    }
-
-    /**
-     * Concats a list of {@link DocumentationInfo} instances as a single String.
-     * 
-     * @param dis
-     *            The list of {@link DocumentationInfo} instances.
-     * @return A String value.
-     */
-    private static String toString(List<DocumentationInfo> dis) {
-        return toString(dis, "");
-    }
-
-    /**
-     * Concats a list of {@link DocumentationInfo} instances as a single String.
-     * 
-     * @param dis
-     *            The list of {@link DocumentationInfo} instances.
-     * @return A String value.
-     */
-    private static String toString(List<DocumentationInfo> dis,
-            String defaultValue) {
-        if (dis != null && !dis.isEmpty()) {
-            StringBuilder d = new StringBuilder();
-            for (DocumentationInfo doc : dis) {
-                if (doc.getTextContent() != null) {
-                    d.append(doc.getTextContent());
-                }
-            }
-            if (d.length() > 0) {
-                return d.toString();
-            }
-        }
-
-        return defaultValue;
-    }
-
->>>>>>> b0a8320d
     /** The current Web API definition. */
     private Definition definition;
 
